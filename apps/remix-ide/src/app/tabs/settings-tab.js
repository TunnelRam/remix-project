import React from 'react' // eslint-disable-line
import { ViewPlugin } from '@remixproject/engine-web'
import ReactDOM from 'react-dom'
import * as packageJson from '../../../../../package.json'
import { RemixUiSettings } from '@remix-ui/settings' //eslint-disable-line
const globalRegistry = require('../../global/registry')
const EventManager = require('../../lib/events')

const profile = {
  name: 'settings',
  displayName: 'Settings',
  methods: ['getGithubAccessToken'],
  events: [],
  icon: 'assets/img/settings.webp',
  description: 'Remix-IDE settings',
  kind: 'settings',
  location: 'sidePanel',
  documentation: 'https://remix-ide.readthedocs.io/en/latest/settings.html',
  version: packageJson.version,
  permission: true
}

module.exports = class SettingsTab extends ViewPlugin {
  constructor (config, editor, appManager) {
    super(profile)
    this.config = config
    this.editor = editor
    this.appManager = appManager
    this._components = {}
    this._deps = {
      themeModule: globalRegistry.get('themeModule').api
    }
    this._view = { /* eslint-disable */
      el: null,
      optionVM: null,
      optionVMLabel: null,
      personal: null,
      personalLabel: null,
      useMatomoAnalytics: null,
      useMatomoAnalyticsLabel: null,
      useMatomoAnalyticsMode: null,
      warnPersonalMode: null,
      generateContractMetadata: null,
      generateContractMetadataLabel: null,
      config: {
        general: null, themes: null
      },
      textWrap: null,
      textWrapLabel: null
    } /* eslint-enable */
    this.event = new EventManager()
    this.element = document.createElement('div')
    this.element.setAttribute('id', 'settingsTab')
  }

  onActivation () {
    this.renderComponent()
  }

  render () {
<<<<<<< HEAD
    return this.element
  }
=======
    const self = this
    if (self._view.el) return self._view.el

    // Gist settings
    const token = this.config.get('settings/gist-access-token')
    const gistAccessToken = yo`<input id="gistaccesstoken" data-id="settingsTabGistAccessToken" type="password" class="form-control">`
    if (token) gistAccessToken.value = token
    const removeToken = () => { self.config.set('settings/gist-access-token', ''); gistAccessToken.value = ''; tooltip('Access token removed') }
    const saveToken = () => {
      this.config.set('settings/gist-access-token', gistAccessToken.value)
      tooltip('Access token has been saved. RELOAD the page to apply it.')
    }
    const gistAddToken = yo`<input class="btn btn-sm btn-primary ml-2" id="savegisttoken" data-id="settingsTabSaveGistToken" onclick=${() => saveToken()} value="Save" type="button">`
    const gistRemoveToken = yo`<button class="btn btn-sm btn-secondary ml-2" id="removegisttoken" data-id="settingsTabRemoveGistToken" title="Delete Github access token" onclick=${() => removeToken()}>Remove</button>`
    this._view.gistToken = yo`
      <div class="text-secondary mb-0 h6">
        ${gistAccessToken}
        <div class="d-flex justify-content-end pt-2">
          ${copyToClipboard(() => gistAccessToken.value)}${gistAddToken}${gistRemoveToken}
        </div>
        <p class="pt-1">
          <i class="${css.icon} fas fa-exclamation-triangle text-warning" aria-hidden="true"></i>
          <span class="text-warning">Please reload Remix after having saved the token.</span>
        </p>
      </div>
    `
    this._view.optionVM = yo`<input onchange=${onchangeOption} class="custom-control-input" id="alwaysUseVM" data-id="settingsTabAlwaysUseVM" type="checkbox">`
    this._view.optionVMLabel = yo`<label class="form-check-label custom-control-label align-middle" for="alwaysUseVM">Always use JavaScript VM at Load</label>`
    if (this.config.get('settings/always-use-vm') === undefined) this.config.set('settings/always-use-vm', true)
    if (this.config.get('settings/always-use-vm')) this._view.optionVM.setAttribute('checked', '')
    elementStateChanged(self._view.optionVMLabel, !this.config.get('settings/always-use-vm'))

    this._view.textWrap = yo`<input id="editorWrap" class="custom-control-input" type="checkbox" onchange=${textWrapEvent}>`
    this._view.textWrapLabel = yo`<label class="form-check-label custom-control-label align-middle" for="editorWrap">Text Wrap</label>`
    if (this.config.get('settings/text-wrap')) this._view.textWrap.setAttribute('checked', '')
    elementStateChanged(self._view.textWrapLabel, !this.config.get('settings/text-wrap'))

    const warnText = `Transaction sent over Web3 will use the web3.personal API - be sure the endpoint is opened before enabling it.
    This mode allows to provide the passphrase in the Remix interface without having to unlock the account.
    Although this is very convenient, you should completely trust the backend you are connected to (Geth, Parity, ...).
    Remix never persist any passphrase.`.split('\n').map(s => s.trim()).join(' ')

    this._view.personal = yo`<input onchange=${onchangePersonal} id="personal" type="checkbox" class="custom-control-input">`
    this._view.warnPersonalMode = yo`<i class="${css.icon} fas fa-exclamation-triangle text-warning" aria-hidden="true"></i>`
    this._view.personalLabel = yo`<label class="form-check-label custom-control-label align-middle" for="personal"> ${this._view.warnPersonalMode} Enable Personal Mode for web3 provider. ${warnText}></label>`
    if (this.config.get('settings/personal-mode')) this._view.personal.setAttribute('checked', '')
    elementStateChanged(self._view.personalLabel, !this.config.get('settings/personal-mode'))

    this._view.useMatomoAnalytics = yo`<input onchange=${onchangeMatomoAnalytics} id="settingsMatomoAnalytics" type="checkbox" class="custom-control-input">`
    this._view.useMatomoAnalyticsLabel = yo`
      <label class="form-check-label custom-control-label align-middle" for="settingsMatomoAnalytics">
        <span>Enable Matomo Analytics. We do not collect personally identifiable information (PII). The info is used to improve the site’s UX & UI. See more about</span>
        <a href="https://medium.com/p/66ef69e14931/" target="_blank">Analytics in Remix IDE</a> <span>&</span> <a target="_blank" href="https://matomo.org/free-software">Matomo</a>
      </label>
    `
    if (this.config.get('settings/matomo-analytics')) {
      this._view.useMatomoAnalytics.setAttribute('checked', '')
      _paq.push(['forgetUserOptOut'])
      // @TODO remove next line when https://github.com/matomo-org/matomo/commit/9e10a150585522ca30ecdd275007a882a70c6df5 is used
      document.cookie = 'mtm_consent_removed=; expires=Thu, 01 Jan 1970 00:00:01 GMT;'
    } else {
      _paq.push(['optUserOut'])
    }
    elementStateChanged(self._view.useMatomoAnalyticsLabel, !this.config.get('settings/matomo-analytics'))

    this._view.generateContractMetadata = yo`<input onchange=${onchangeGenerateContractMetadata} id="generatecontractmetadata" data-id="settingsTabGenerateContractMetadata" type="checkbox" class="custom-control-input">`
    this._view.generateContractMetadataLabel = yo`<label class="form-check-label custom-control-label align-middle" data-id="settingsTabGenerateContractMetadataLabel" for="generatecontractmetadata">Generate contract metadata. Generate a JSON file in the contract folder. Allows to specify library addresses the contract depends on. If nothing is specified, Remix deploys libraries automatically.</label>`
    if (this.config.get('settings/generate-contract-metadata') === undefined) this.config.set('settings/generate-contract-metadata', true)
    if (this.config.get('settings/generate-contract-metadata')) this._view.generateContractMetadata.setAttribute('checked', '')
    elementStateChanged(self._view.generateContractMetadataLabel, !this.config.get('settings/generate-contract-metadata'))

    this._view.pluginInput = yo`<textarea rows="4" cols="70" id="plugininput" type="text" class="${css.pluginTextArea}" ></textarea>`

    this._view.themes = this._deps.themeModule.getThemes()
    this._view.themesCheckBoxes = this.createThemeCheckies()

    this._view.config.general = yo`
      <div class="${css.info} border-top">
        <div class="card-body pt-3 pb-2">
          <h6 class="${css.title} card-title">General settings</h6>
          <div class="mt-2 custom-control custom-checkbox mb-1">
            ${this._view.generateContractMetadata}
            ${this._view.generateContractMetadataLabel}
          </div>
          <div class="fmt-2 custom-control custom-checkbox mb-1">
            ${this._view.optionVM}
            ${this._view.optionVMLabel}
          </div>
          <div class="mt-2 custom-control custom-checkbox mb-1">
            ${this._view.textWrap}
            ${this._view.textWrapLabel}
          </div>
          <div class="custom-control custom-checkbox mb-1">
            ${this._view.personal}
            ${this._view.personalLabel}
          </div>
          <div class="custom-control custom-checkbox mb-1">
            ${this._view.useMatomoAnalytics}
            ${this._view.useMatomoAnalyticsLabel}
          </div>
        </div>
      </div>
      `
    this._view.gistToken = yo`
      <div class="${css.info} border-top">
        <div class="card-body pt-3 pb-2">
          <h6 class="${css.title} card-title">Github Access Token</h6>
          <p class="mb-1">Manage the access token used to publish to Gist and retrieve Github contents.</p>
          <p class="">Go to github token page (link below) to create a new token and save it in Remix. Make sure this token has only 'create gist' permission.</p>
          <p class="${css.crowNoFlex} mb-1"><a class="text-primary ${css.text}" target="_blank" href="https://github.com/settings/tokens">https://github.com/settings/tokens</a></p>
          <div class="${css.crowNoFlex}"><label>TOKEN:</label>${this._view.gistToken}</div>
        </div>
      </div>`
    this._view.config.themes = yo`
      <div class="${css.info} border-top">
        <div class="card-body pt-3 pb-2">
          <h6 class="${css.title} card-title">Themes</h6>
            ${this._view.themesCheckBoxes}
        </div>
      </div>`
    this._view.el = yo`
      <div id="settingsView" data-id="settingsTabSettingsView">
        ${this._view.config.general}
        ${this._view.gistToken}
        ${this._view.config.themes}
      </div>`

    function onchangeGenerateContractMetadata (event) {
      const isChecked = self.config.get('settings/generate-contract-metadata')

      self.config.set('settings/generate-contract-metadata', !isChecked)
      elementStateChanged(self._view.generateContractMetadataLabel, isChecked)
    }

    function onchangeOption (event) {
      const isChecked = self.config.get('settings/always-use-vm')

      self.config.set('settings/always-use-vm', !isChecked)
      elementStateChanged(self._view.optionVMLabel, isChecked)
    }

    function textWrapEvent (event) {
      const isChecked = self.config.get('settings/text-wrap')

      self.config.set('settings/text-wrap', !isChecked)
      elementStateChanged(self._view.textWrapLabel, isChecked)
      self.editor.resize(!isChecked)
    }

    function onchangePersonal (event) {
      const isChecked = self.config.get('settings/personal-mode')

      self.config.set('settings/personal-mode', !isChecked)
      elementStateChanged(self._view.personalLabel, isChecked)
    }

    function onchangeMatomoAnalytics (event) {
      const isChecked = self.config.get('settings/matomo-analytics')

      self.config.set('settings/matomo-analytics', !isChecked)
      elementStateChanged(self._view.useMatomoAnalyticsLabel, isChecked)
      if (event.target.checked) {
        _paq.push(['forgetUserOptOut'])
        // @TODO remove next line when https://github.com/matomo-org/matomo/commit/9e10a150585522ca30ecdd275007a882a70c6df5 is used
        document.cookie = 'mtm_consent_removed=; expires=Thu, 01 Jan 1970 00:00:01 GMT;'
      } else {
        _paq.push(['optUserOut'])
      }
    }

    function elementStateChanged (el, isChanged) {
      if (isChanged) {
        el.classList.remove('text-dark')
        el.classList.add('text-secondary')
      } else {
        el.classList.add('text-dark')
        el.classList.remove('text-secondary')
      }
    }
>>>>>>> bf29aec3

  renderComponent () {
    ReactDOM.render(
      <RemixUiSettings
        config = { this.config }
        editor = { this.editor }
        _deps = { this._deps }
      />,
      this.element
    )
  }

  getGithubAccessToken () {
    return this.config.get('settings/gist-access-token')
  }

  updateMatomoAnalyticsChoice (isChecked) {
    this.config.set('settings/matomo-analytics', isChecked)
    if (isChecked) {
      this._view.useMatomoAnalytics.setAttribute('checked', '')
      this._view.useMatomoAnalyticsLabel.classList.remove('text-secondary')
      this._view.useMatomoAnalyticsLabel.classList.add('text-dark')
    } else {
      this._view.useMatomoAnalytics.removeAttribute('checked')
      this._view.useMatomoAnalyticsLabel.classList.remove('text-dark')
      this._view.useMatomoAnalyticsLabel.classList.add('text-secondary')
    }
  }
}

// import { ViewPlugin } from '@remixproject/engine-web'
// import * as packageJson from '../../../../../package.json'
// const yo = require('yo-yo')
// const globalRegistry = require('../../global/registry')
// const tooltip = require('../ui/tooltip')
// const copyToClipboard = require('../ui/copy-to-clipboard')
// const EventManager = require('../../lib/events')
// const css = require('./styles/settings-tab-styles')
// const _paq = window._paq = window._paq || []

// const profile = {
//   name: 'settings',
//   displayName: 'Settings',
//   methods: ['getGithubAccessToken'],
//   events: [],
//   icon: 'assets/img/settings.webp',
//   description: 'Remix-IDE settings',
//   kind: 'settings',
//   location: 'sidePanel',
//   documentation: 'https://remix-ide.readthedocs.io/en/latest/settings.html',
//   version: packageJson.version,
//   permission: true
// }

// module.exports = class SettingsTab extends ViewPlugin {
//   constructor (config, editor, appManager) {
//     super(profile)
//     this.config = config
//     this.editor = editor
//     this.appManager = appManager
//     this._components = {}
//     this._deps = {
//       themeModule: globalRegistry.get('themeModule').api
//     }
//     this._view = { /* eslint-disable */
//       el: null,
//       optionVM: null,
//       optionVMLabel: null,
//       personal: null,
//       personalLabel: null,
//       useMatomoAnalytics: null,
//       useMatomoAnalyticsLabel: null,
//       useMatomoAnalyticsMode: null,
//       warnPersonalMode: null,
//       generateContractMetadata: null,
//       generateContractMetadataLabel: null,
//       config: {
//         general: null, themes: null
//       },
//       textWrap: null,
//       textWrapLabel: null
//     } /* eslint-enable */
//     this.event = new EventManager()
//   }

//   createThemeCheckies () {
//     const themes = this._deps.themeModule.getThemes()
//     const onswitchTheme = (event, name) => {
//       this._deps.themeModule.switchTheme(name)
//     }
//     if (themes) {
//       return yo`<div class="card-text themes-container">
//         ${themes.map((aTheme) => {
//           const el = yo`<div class="radio custom-control custom-radio mb-1 form-check ${css.crow}">
//           <input type="radio" onchange=${event => { onswitchTheme(event, aTheme.name) }} class="align-middle custom-control-input" name="theme" id="${aTheme.name}" data-id="settingsTabTheme${aTheme.name}">
//           <label class="form-check-label custom-control-label" data-id="settingsTabThemeLabel${aTheme.name}" for="${aTheme.name}">${aTheme.name} (${aTheme.quality})</label>
//         </div>`
//           if (this._deps.themeModule.active === aTheme.name) el.querySelector('input').setAttribute('checked', 'checked')
//           return el
//         })}
//       </div>`
//     }
//   }

//   render () {
//     const self = this
//     if (self._view.el) return self._view.el

//     // Gist settings
//     const token = this.config.get('settings/gist-access-token')
//     const gistAccessToken = yo`<input id="gistaccesstoken" data-id="settingsTabGistAccessToken" type="password" class="form-control">`
//     if (token) gistAccessToken.value = token
//     const removeToken = () => { self.config.set('settings/gist-access-token', ''); gistAccessToken.value = ''; tooltip('Access token removed') }
//     const saveToken = () => {
//       this.config.set('settings/gist-access-token', gistAccessToken.value)
//       tooltip('Access token has been saved. RELOAD the page to apply it.')
//     }
//     const gistAddToken = yo`<input class="btn btn-sm btn-primary ml-2" id="savegisttoken" data-id="settingsTabSaveGistToken" onclick=${() => saveToken()} value="Save" type="button">`
//     const gistRemoveToken = yo`<button class="btn btn-sm btn-secondary ml-2" id="removegisttoken" data-id="settingsTabRemoveGistToken" title="Delete Github access token" onclick=${() => removeToken()}>Remove</button>`
//     this._view.gistToken = yo`
//       <div class="text-secondary mb-0 h6">
//         ${gistAccessToken}
//         <div class="d-flex justify-content-end pt-2">
//           ${copyToClipboard(() => gistAccessToken.value)}${gistAddToken}${gistRemoveToken}
//         </div>
//         <p class="pt-1">
//           <i class="${css.icon} fas fa-exclamation-triangle text-warning" aria-hidden="true"></i>
//           <span class="text-warning">Please reload Remix after having saved the token.</span>
//         </p>
//       </div>
//     `
//     this._view.optionVM = yo`<input onchange=${onchangeOption} class="custom-control-input" id="alwaysUseVM" data-id="settingsTabAlwaysUseVM" type="checkbox">`
//     this._view.optionVMLabel = yo`<label class="form-check-label custom-control-label align-middle" for="alwaysUseVM">Always use Ethereum VM at Load</label>`
//     if (this.config.get('settings/always-use-vm') === undefined) this.config.set('settings/always-use-vm', true)
//     if (this.config.get('settings/always-use-vm')) this._view.optionVM.setAttribute('checked', '')
//     elementStateChanged(self._view.optionVMLabel, !this.config.get('settings/always-use-vm'))

//     this._view.textWrap = yo`<input id="editorWrap" class="custom-control-input" type="checkbox" onchange=${textWrapEvent}>`
//     this._view.textWrapLabel = yo`<label class="form-check-label custom-control-label align-middle" for="editorWrap">Text Wrap</label>`
//     if (this.config.get('settings/text-wrap')) this._view.textWrap.setAttribute('checked', '')
//     elementStateChanged(self._view.textWrapLabel, !this.config.get('settings/text-wrap'))

//     const warnText = `Transaction sent over Web3 will use the web3.personal API - be sure the endpoint is opened before enabling it.
//     This mode allows to provide the passphrase in the Remix interface without having to unlock the account.
//     Although this is very convenient, you should completely trust the backend you are connected to (Geth, Parity, ...).
//     Remix never persist any passphrase.`.split('\n').map(s => s.trim()).join(' ')

//     this._view.personal = yo`<input onchange=${onchangePersonal} id="personal" type="checkbox" class="custom-control-input">`
//     this._view.warnPersonalMode = yo`<i class="${css.icon} fas fa-exclamation-triangle text-warning" aria-hidden="true"></i>`
//     this._view.personalLabel = yo`<label class="form-check-label custom-control-label align-middle" for="personal"> ${this._view.warnPersonalMode} Enable Personal Mode for web3 provider. ${warnText}></label>`
//     if (this.config.get('settings/personal-mode')) this._view.personal.setAttribute('checked', '')
//     elementStateChanged(self._view.personalLabel, !this.config.get('settings/personal-mode'))

//     this._view.useMatomoAnalytics = yo`<input onchange=${onchangeMatomoAnalytics} id="settingsMatomoAnalytics" type="checkbox" class="custom-control-input">`
//     this._view.useMatomoAnalyticsLabel = yo`
//       <label class="form-check-label custom-control-label align-middle" for="settingsMatomoAnalytics">
//         <span>Enable Matomo Analytics. We do not collect personally identifiable information (PII). The info is used to improve the site’s UX & UI. See more about</span>
//         <a href="https://medium.com/p/66ef69e14931/" target="_blank">Analytics in Remix IDE</a> <span>&</span> <a target="_blank" href="https://matomo.org/free-software">Matomo</a>
//       </label>
//     `
//     if (this.config.get('settings/matomo-analytics')) {
//       this._view.useMatomoAnalytics.setAttribute('checked', '')
//       _paq.push(['forgetUserOptOut'])
//       // @TODO remove next line when https://github.com/matomo-org/matomo/commit/9e10a150585522ca30ecdd275007a882a70c6df5 is used
//       document.cookie = 'mtm_consent_removed=; expires=Thu, 01 Jan 1970 00:00:01 GMT;'
//     } else {
//       _paq.push(['optUserOut'])
//     }
//     elementStateChanged(self._view.useMatomoAnalyticsLabel, !this.config.get('settings/matomo-analytics'))

//     this._view.generateContractMetadata = yo`<input onchange=${onchangeGenerateContractMetadata} id="generatecontractmetadata" data-id="settingsTabGenerateContractMetadata" type="checkbox" class="custom-control-input">`
//     this._view.generateContractMetadataLabel = yo`<label class="form-check-label custom-control-label align-middle" data-id="settingsTabGenerateContractMetadataLabel" for="generatecontractmetadata">Generate contract metadata. Generate a JSON file in the contract folder. Allows to specify library addresses the contract depends on. If nothing is specified, Remix deploys libraries automatically.</label>`
//     if (this.config.get('settings/generate-contract-metadata') === undefined) this.config.set('settings/generate-contract-metadata', true)
//     if (this.config.get('settings/generate-contract-metadata')) this._view.generateContractMetadata.setAttribute('checked', '')
//     elementStateChanged(self._view.generateContractMetadataLabel, !this.config.get('settings/generate-contract-metadata'))

//     this._view.pluginInput = yo`<textarea rows="4" cols="70" id="plugininput" type="text" class="${css.pluginTextArea}" ></textarea>`

//     this._view.themes = this._deps.themeModule.getThemes()
//     this._view.themesCheckBoxes = this.createThemeCheckies()

//     this._view.config.general = yo`
//       <div class="${css.info} border-top">
//         <div class="card-body pt-3 pb-2">
//           <h6 class="${css.title} card-title">General settings</h6>
//           <div class="mt-2 custom-control custom-checkbox mb-1">
//             ${this._view.generateContractMetadata}
//             ${this._view.generateContractMetadataLabel}
//           </div>
//           <div class="fmt-2 custom-control custom-checkbox mb-1">
//             ${this._view.optionVM}
//             ${this._view.optionVMLabel}
//           </div>
//           <div class="mt-2 custom-control custom-checkbox mb-1">
//             ${this._view.textWrap}
//             ${this._view.textWrapLabel}
//           </div>
//           <div class="custom-control custom-checkbox mb-1">
//             ${this._view.personal}
//             ${this._view.personalLabel}
//           </div>
//           <div class="custom-control custom-checkbox mb-1">
//             ${this._view.useMatomoAnalytics}
//             ${this._view.useMatomoAnalyticsLabel}
//           </div>
//         </div>
//       </div>
//       `
//     this._view.gistToken = yo`
//       <div class="${css.info} border-top">
//         <div class="card-body pt-3 pb-2">
//           <h6 class="${css.title} card-title">Github Access Token</h6>
//           <p class="mb-1">Manage the access token used to publish to Gist and retrieve Github contents.</p>
//           <p class="">Go to github token page (link below) to create a new token and save it in Remix. Make sure this token has only 'create gist' permission.</p>
//           <p class="${css.crowNoFlex} mb-1"><a class="text-primary ${css.text}" target="_blank" href="https://github.com/settings/tokens">https://github.com/settings/tokens</a></p>
//           <div class="${css.crowNoFlex}"><label>TOKEN:</label>${this._view.gistToken}</div>
//         </div>
//       </div>`
//     this._view.config.themes = yo`
//       <div class="${css.info} border-top">
//         <div class="card-body pt-3 pb-2">
//           <h6 class="${css.title} card-title">Themes</h6>
//             ${this._view.themesCheckBoxes}
//         </div>
//       </div>`
//     this._view.el = yo`
//       <div id="settingsView" data-id="settingsTabSettingsView">
//         ${this._view.config.general}
//         ${this._view.gistToken}
//         ${this._view.config.themes}
//       </div>`

//     function onchangeGenerateContractMetadata (event) {
//       const isChecked = self.config.get('settings/generate-contract-metadata')

//       self.config.set('settings/generate-contract-metadata', !isChecked)
//       elementStateChanged(self._view.generateContractMetadataLabel, isChecked)
//     }

//     function onchangeOption (event) {
//       const isChecked = self.config.get('settings/always-use-vm')

//       self.config.set('settings/always-use-vm', !isChecked)
//       elementStateChanged(self._view.optionVMLabel, isChecked)
//     }

//     function textWrapEvent (event) {
//       const isChecked = self.config.get('settings/text-wrap')

//       self.config.set('settings/text-wrap', !isChecked)
//       elementStateChanged(self._view.textWrapLabel, isChecked)
//       self.editor.resize(!isChecked)
//     }

//     function onchangePersonal (event) {
//       const isChecked = self.config.get('settings/personal-mode')

//       self.config.set('settings/personal-mode', !isChecked)
//       elementStateChanged(self._view.personalLabel, isChecked)
//     }

//     function onchangeMatomoAnalytics (event) {
//       const isChecked = self.config.get('settings/matomo-analytics')

//       self.config.set('settings/matomo-analytics', !isChecked)
//       elementStateChanged(self._view.useMatomoAnalyticsLabel, isChecked)
//       if (event.target.checked) {
//         _paq.push(['forgetUserOptOut'])
//         // @TODO remove next line when https://github.com/matomo-org/matomo/commit/9e10a150585522ca30ecdd275007a882a70c6df5 is used
//         document.cookie = 'mtm_consent_removed=; expires=Thu, 01 Jan 1970 00:00:01 GMT;'
//       } else {
//         _paq.push(['optUserOut'])
//       }
//     }

//     function elementStateChanged (el, isChanged) {
//       if (isChanged) {
//         el.classList.remove('text-dark')
//         el.classList.add('text-secondary')
//       } else {
//         el.classList.add('text-dark')
//         el.classList.remove('text-secondary')
//       }
//     }

//     this._deps.themeModule.switchTheme()
//     return this._view.el
//   }

//   getGithubAccessToken () {
//     return this.config.get('settings/gist-access-token')
//   }

//   updateMatomoAnalyticsChoice (isChecked) {
//     this.config.set('settings/matomo-analytics', isChecked)
//     if (isChecked) {
//       this._view.useMatomoAnalytics.setAttribute('checked', '')
//       this._view.useMatomoAnalyticsLabel.classList.remove('text-secondary')
//       this._view.useMatomoAnalyticsLabel.classList.add('text-dark')
//     } else {
//       this._view.useMatomoAnalytics.removeAttribute('checked')
//       this._view.useMatomoAnalyticsLabel.classList.remove('text-dark')
//       this._view.useMatomoAnalyticsLabel.classList.add('text-secondary')
//     }
//   }
// }<|MERGE_RESOLUTION|>--- conflicted
+++ resolved
@@ -58,190 +58,9 @@
   }
 
   render () {
-<<<<<<< HEAD
     return this.element
   }
-=======
-    const self = this
-    if (self._view.el) return self._view.el
 
-    // Gist settings
-    const token = this.config.get('settings/gist-access-token')
-    const gistAccessToken = yo`<input id="gistaccesstoken" data-id="settingsTabGistAccessToken" type="password" class="form-control">`
-    if (token) gistAccessToken.value = token
-    const removeToken = () => { self.config.set('settings/gist-access-token', ''); gistAccessToken.value = ''; tooltip('Access token removed') }
-    const saveToken = () => {
-      this.config.set('settings/gist-access-token', gistAccessToken.value)
-      tooltip('Access token has been saved. RELOAD the page to apply it.')
-    }
-    const gistAddToken = yo`<input class="btn btn-sm btn-primary ml-2" id="savegisttoken" data-id="settingsTabSaveGistToken" onclick=${() => saveToken()} value="Save" type="button">`
-    const gistRemoveToken = yo`<button class="btn btn-sm btn-secondary ml-2" id="removegisttoken" data-id="settingsTabRemoveGistToken" title="Delete Github access token" onclick=${() => removeToken()}>Remove</button>`
-    this._view.gistToken = yo`
-      <div class="text-secondary mb-0 h6">
-        ${gistAccessToken}
-        <div class="d-flex justify-content-end pt-2">
-          ${copyToClipboard(() => gistAccessToken.value)}${gistAddToken}${gistRemoveToken}
-        </div>
-        <p class="pt-1">
-          <i class="${css.icon} fas fa-exclamation-triangle text-warning" aria-hidden="true"></i>
-          <span class="text-warning">Please reload Remix after having saved the token.</span>
-        </p>
-      </div>
-    `
-    this._view.optionVM = yo`<input onchange=${onchangeOption} class="custom-control-input" id="alwaysUseVM" data-id="settingsTabAlwaysUseVM" type="checkbox">`
-    this._view.optionVMLabel = yo`<label class="form-check-label custom-control-label align-middle" for="alwaysUseVM">Always use JavaScript VM at Load</label>`
-    if (this.config.get('settings/always-use-vm') === undefined) this.config.set('settings/always-use-vm', true)
-    if (this.config.get('settings/always-use-vm')) this._view.optionVM.setAttribute('checked', '')
-    elementStateChanged(self._view.optionVMLabel, !this.config.get('settings/always-use-vm'))
-
-    this._view.textWrap = yo`<input id="editorWrap" class="custom-control-input" type="checkbox" onchange=${textWrapEvent}>`
-    this._view.textWrapLabel = yo`<label class="form-check-label custom-control-label align-middle" for="editorWrap">Text Wrap</label>`
-    if (this.config.get('settings/text-wrap')) this._view.textWrap.setAttribute('checked', '')
-    elementStateChanged(self._view.textWrapLabel, !this.config.get('settings/text-wrap'))
-
-    const warnText = `Transaction sent over Web3 will use the web3.personal API - be sure the endpoint is opened before enabling it.
-    This mode allows to provide the passphrase in the Remix interface without having to unlock the account.
-    Although this is very convenient, you should completely trust the backend you are connected to (Geth, Parity, ...).
-    Remix never persist any passphrase.`.split('\n').map(s => s.trim()).join(' ')
-
-    this._view.personal = yo`<input onchange=${onchangePersonal} id="personal" type="checkbox" class="custom-control-input">`
-    this._view.warnPersonalMode = yo`<i class="${css.icon} fas fa-exclamation-triangle text-warning" aria-hidden="true"></i>`
-    this._view.personalLabel = yo`<label class="form-check-label custom-control-label align-middle" for="personal"> ${this._view.warnPersonalMode} Enable Personal Mode for web3 provider. ${warnText}></label>`
-    if (this.config.get('settings/personal-mode')) this._view.personal.setAttribute('checked', '')
-    elementStateChanged(self._view.personalLabel, !this.config.get('settings/personal-mode'))
-
-    this._view.useMatomoAnalytics = yo`<input onchange=${onchangeMatomoAnalytics} id="settingsMatomoAnalytics" type="checkbox" class="custom-control-input">`
-    this._view.useMatomoAnalyticsLabel = yo`
-      <label class="form-check-label custom-control-label align-middle" for="settingsMatomoAnalytics">
-        <span>Enable Matomo Analytics. We do not collect personally identifiable information (PII). The info is used to improve the site’s UX & UI. See more about</span>
-        <a href="https://medium.com/p/66ef69e14931/" target="_blank">Analytics in Remix IDE</a> <span>&</span> <a target="_blank" href="https://matomo.org/free-software">Matomo</a>
-      </label>
-    `
-    if (this.config.get('settings/matomo-analytics')) {
-      this._view.useMatomoAnalytics.setAttribute('checked', '')
-      _paq.push(['forgetUserOptOut'])
-      // @TODO remove next line when https://github.com/matomo-org/matomo/commit/9e10a150585522ca30ecdd275007a882a70c6df5 is used
-      document.cookie = 'mtm_consent_removed=; expires=Thu, 01 Jan 1970 00:00:01 GMT;'
-    } else {
-      _paq.push(['optUserOut'])
-    }
-    elementStateChanged(self._view.useMatomoAnalyticsLabel, !this.config.get('settings/matomo-analytics'))
-
-    this._view.generateContractMetadata = yo`<input onchange=${onchangeGenerateContractMetadata} id="generatecontractmetadata" data-id="settingsTabGenerateContractMetadata" type="checkbox" class="custom-control-input">`
-    this._view.generateContractMetadataLabel = yo`<label class="form-check-label custom-control-label align-middle" data-id="settingsTabGenerateContractMetadataLabel" for="generatecontractmetadata">Generate contract metadata. Generate a JSON file in the contract folder. Allows to specify library addresses the contract depends on. If nothing is specified, Remix deploys libraries automatically.</label>`
-    if (this.config.get('settings/generate-contract-metadata') === undefined) this.config.set('settings/generate-contract-metadata', true)
-    if (this.config.get('settings/generate-contract-metadata')) this._view.generateContractMetadata.setAttribute('checked', '')
-    elementStateChanged(self._view.generateContractMetadataLabel, !this.config.get('settings/generate-contract-metadata'))
-
-    this._view.pluginInput = yo`<textarea rows="4" cols="70" id="plugininput" type="text" class="${css.pluginTextArea}" ></textarea>`
-
-    this._view.themes = this._deps.themeModule.getThemes()
-    this._view.themesCheckBoxes = this.createThemeCheckies()
-
-    this._view.config.general = yo`
-      <div class="${css.info} border-top">
-        <div class="card-body pt-3 pb-2">
-          <h6 class="${css.title} card-title">General settings</h6>
-          <div class="mt-2 custom-control custom-checkbox mb-1">
-            ${this._view.generateContractMetadata}
-            ${this._view.generateContractMetadataLabel}
-          </div>
-          <div class="fmt-2 custom-control custom-checkbox mb-1">
-            ${this._view.optionVM}
-            ${this._view.optionVMLabel}
-          </div>
-          <div class="mt-2 custom-control custom-checkbox mb-1">
-            ${this._view.textWrap}
-            ${this._view.textWrapLabel}
-          </div>
-          <div class="custom-control custom-checkbox mb-1">
-            ${this._view.personal}
-            ${this._view.personalLabel}
-          </div>
-          <div class="custom-control custom-checkbox mb-1">
-            ${this._view.useMatomoAnalytics}
-            ${this._view.useMatomoAnalyticsLabel}
-          </div>
-        </div>
-      </div>
-      `
-    this._view.gistToken = yo`
-      <div class="${css.info} border-top">
-        <div class="card-body pt-3 pb-2">
-          <h6 class="${css.title} card-title">Github Access Token</h6>
-          <p class="mb-1">Manage the access token used to publish to Gist and retrieve Github contents.</p>
-          <p class="">Go to github token page (link below) to create a new token and save it in Remix. Make sure this token has only 'create gist' permission.</p>
-          <p class="${css.crowNoFlex} mb-1"><a class="text-primary ${css.text}" target="_blank" href="https://github.com/settings/tokens">https://github.com/settings/tokens</a></p>
-          <div class="${css.crowNoFlex}"><label>TOKEN:</label>${this._view.gistToken}</div>
-        </div>
-      </div>`
-    this._view.config.themes = yo`
-      <div class="${css.info} border-top">
-        <div class="card-body pt-3 pb-2">
-          <h6 class="${css.title} card-title">Themes</h6>
-            ${this._view.themesCheckBoxes}
-        </div>
-      </div>`
-    this._view.el = yo`
-      <div id="settingsView" data-id="settingsTabSettingsView">
-        ${this._view.config.general}
-        ${this._view.gistToken}
-        ${this._view.config.themes}
-      </div>`
-
-    function onchangeGenerateContractMetadata (event) {
-      const isChecked = self.config.get('settings/generate-contract-metadata')
-
-      self.config.set('settings/generate-contract-metadata', !isChecked)
-      elementStateChanged(self._view.generateContractMetadataLabel, isChecked)
-    }
-
-    function onchangeOption (event) {
-      const isChecked = self.config.get('settings/always-use-vm')
-
-      self.config.set('settings/always-use-vm', !isChecked)
-      elementStateChanged(self._view.optionVMLabel, isChecked)
-    }
-
-    function textWrapEvent (event) {
-      const isChecked = self.config.get('settings/text-wrap')
-
-      self.config.set('settings/text-wrap', !isChecked)
-      elementStateChanged(self._view.textWrapLabel, isChecked)
-      self.editor.resize(!isChecked)
-    }
-
-    function onchangePersonal (event) {
-      const isChecked = self.config.get('settings/personal-mode')
-
-      self.config.set('settings/personal-mode', !isChecked)
-      elementStateChanged(self._view.personalLabel, isChecked)
-    }
-
-    function onchangeMatomoAnalytics (event) {
-      const isChecked = self.config.get('settings/matomo-analytics')
-
-      self.config.set('settings/matomo-analytics', !isChecked)
-      elementStateChanged(self._view.useMatomoAnalyticsLabel, isChecked)
-      if (event.target.checked) {
-        _paq.push(['forgetUserOptOut'])
-        // @TODO remove next line when https://github.com/matomo-org/matomo/commit/9e10a150585522ca30ecdd275007a882a70c6df5 is used
-        document.cookie = 'mtm_consent_removed=; expires=Thu, 01 Jan 1970 00:00:01 GMT;'
-      } else {
-        _paq.push(['optUserOut'])
-      }
-    }
-
-    function elementStateChanged (el, isChanged) {
-      if (isChanged) {
-        el.classList.remove('text-dark')
-        el.classList.add('text-secondary')
-      } else {
-        el.classList.add('text-dark')
-        el.classList.remove('text-secondary')
-      }
-    }
->>>>>>> bf29aec3
 
   renderComponent () {
     ReactDOM.render(
@@ -271,280 +90,3 @@
     }
   }
 }
-
-// import { ViewPlugin } from '@remixproject/engine-web'
-// import * as packageJson from '../../../../../package.json'
-// const yo = require('yo-yo')
-// const globalRegistry = require('../../global/registry')
-// const tooltip = require('../ui/tooltip')
-// const copyToClipboard = require('../ui/copy-to-clipboard')
-// const EventManager = require('../../lib/events')
-// const css = require('./styles/settings-tab-styles')
-// const _paq = window._paq = window._paq || []
-
-// const profile = {
-//   name: 'settings',
-//   displayName: 'Settings',
-//   methods: ['getGithubAccessToken'],
-//   events: [],
-//   icon: 'assets/img/settings.webp',
-//   description: 'Remix-IDE settings',
-//   kind: 'settings',
-//   location: 'sidePanel',
-//   documentation: 'https://remix-ide.readthedocs.io/en/latest/settings.html',
-//   version: packageJson.version,
-//   permission: true
-// }
-
-// module.exports = class SettingsTab extends ViewPlugin {
-//   constructor (config, editor, appManager) {
-//     super(profile)
-//     this.config = config
-//     this.editor = editor
-//     this.appManager = appManager
-//     this._components = {}
-//     this._deps = {
-//       themeModule: globalRegistry.get('themeModule').api
-//     }
-//     this._view = { /* eslint-disable */
-//       el: null,
-//       optionVM: null,
-//       optionVMLabel: null,
-//       personal: null,
-//       personalLabel: null,
-//       useMatomoAnalytics: null,
-//       useMatomoAnalyticsLabel: null,
-//       useMatomoAnalyticsMode: null,
-//       warnPersonalMode: null,
-//       generateContractMetadata: null,
-//       generateContractMetadataLabel: null,
-//       config: {
-//         general: null, themes: null
-//       },
-//       textWrap: null,
-//       textWrapLabel: null
-//     } /* eslint-enable */
-//     this.event = new EventManager()
-//   }
-
-//   createThemeCheckies () {
-//     const themes = this._deps.themeModule.getThemes()
-//     const onswitchTheme = (event, name) => {
-//       this._deps.themeModule.switchTheme(name)
-//     }
-//     if (themes) {
-//       return yo`<div class="card-text themes-container">
-//         ${themes.map((aTheme) => {
-//           const el = yo`<div class="radio custom-control custom-radio mb-1 form-check ${css.crow}">
-//           <input type="radio" onchange=${event => { onswitchTheme(event, aTheme.name) }} class="align-middle custom-control-input" name="theme" id="${aTheme.name}" data-id="settingsTabTheme${aTheme.name}">
-//           <label class="form-check-label custom-control-label" data-id="settingsTabThemeLabel${aTheme.name}" for="${aTheme.name}">${aTheme.name} (${aTheme.quality})</label>
-//         </div>`
-//           if (this._deps.themeModule.active === aTheme.name) el.querySelector('input').setAttribute('checked', 'checked')
-//           return el
-//         })}
-//       </div>`
-//     }
-//   }
-
-//   render () {
-//     const self = this
-//     if (self._view.el) return self._view.el
-
-//     // Gist settings
-//     const token = this.config.get('settings/gist-access-token')
-//     const gistAccessToken = yo`<input id="gistaccesstoken" data-id="settingsTabGistAccessToken" type="password" class="form-control">`
-//     if (token) gistAccessToken.value = token
-//     const removeToken = () => { self.config.set('settings/gist-access-token', ''); gistAccessToken.value = ''; tooltip('Access token removed') }
-//     const saveToken = () => {
-//       this.config.set('settings/gist-access-token', gistAccessToken.value)
-//       tooltip('Access token has been saved. RELOAD the page to apply it.')
-//     }
-//     const gistAddToken = yo`<input class="btn btn-sm btn-primary ml-2" id="savegisttoken" data-id="settingsTabSaveGistToken" onclick=${() => saveToken()} value="Save" type="button">`
-//     const gistRemoveToken = yo`<button class="btn btn-sm btn-secondary ml-2" id="removegisttoken" data-id="settingsTabRemoveGistToken" title="Delete Github access token" onclick=${() => removeToken()}>Remove</button>`
-//     this._view.gistToken = yo`
-//       <div class="text-secondary mb-0 h6">
-//         ${gistAccessToken}
-//         <div class="d-flex justify-content-end pt-2">
-//           ${copyToClipboard(() => gistAccessToken.value)}${gistAddToken}${gistRemoveToken}
-//         </div>
-//         <p class="pt-1">
-//           <i class="${css.icon} fas fa-exclamation-triangle text-warning" aria-hidden="true"></i>
-//           <span class="text-warning">Please reload Remix after having saved the token.</span>
-//         </p>
-//       </div>
-//     `
-//     this._view.optionVM = yo`<input onchange=${onchangeOption} class="custom-control-input" id="alwaysUseVM" data-id="settingsTabAlwaysUseVM" type="checkbox">`
-//     this._view.optionVMLabel = yo`<label class="form-check-label custom-control-label align-middle" for="alwaysUseVM">Always use Ethereum VM at Load</label>`
-//     if (this.config.get('settings/always-use-vm') === undefined) this.config.set('settings/always-use-vm', true)
-//     if (this.config.get('settings/always-use-vm')) this._view.optionVM.setAttribute('checked', '')
-//     elementStateChanged(self._view.optionVMLabel, !this.config.get('settings/always-use-vm'))
-
-//     this._view.textWrap = yo`<input id="editorWrap" class="custom-control-input" type="checkbox" onchange=${textWrapEvent}>`
-//     this._view.textWrapLabel = yo`<label class="form-check-label custom-control-label align-middle" for="editorWrap">Text Wrap</label>`
-//     if (this.config.get('settings/text-wrap')) this._view.textWrap.setAttribute('checked', '')
-//     elementStateChanged(self._view.textWrapLabel, !this.config.get('settings/text-wrap'))
-
-//     const warnText = `Transaction sent over Web3 will use the web3.personal API - be sure the endpoint is opened before enabling it.
-//     This mode allows to provide the passphrase in the Remix interface without having to unlock the account.
-//     Although this is very convenient, you should completely trust the backend you are connected to (Geth, Parity, ...).
-//     Remix never persist any passphrase.`.split('\n').map(s => s.trim()).join(' ')
-
-//     this._view.personal = yo`<input onchange=${onchangePersonal} id="personal" type="checkbox" class="custom-control-input">`
-//     this._view.warnPersonalMode = yo`<i class="${css.icon} fas fa-exclamation-triangle text-warning" aria-hidden="true"></i>`
-//     this._view.personalLabel = yo`<label class="form-check-label custom-control-label align-middle" for="personal"> ${this._view.warnPersonalMode} Enable Personal Mode for web3 provider. ${warnText}></label>`
-//     if (this.config.get('settings/personal-mode')) this._view.personal.setAttribute('checked', '')
-//     elementStateChanged(self._view.personalLabel, !this.config.get('settings/personal-mode'))
-
-//     this._view.useMatomoAnalytics = yo`<input onchange=${onchangeMatomoAnalytics} id="settingsMatomoAnalytics" type="checkbox" class="custom-control-input">`
-//     this._view.useMatomoAnalyticsLabel = yo`
-//       <label class="form-check-label custom-control-label align-middle" for="settingsMatomoAnalytics">
-//         <span>Enable Matomo Analytics. We do not collect personally identifiable information (PII). The info is used to improve the site’s UX & UI. See more about</span>
-//         <a href="https://medium.com/p/66ef69e14931/" target="_blank">Analytics in Remix IDE</a> <span>&</span> <a target="_blank" href="https://matomo.org/free-software">Matomo</a>
-//       </label>
-//     `
-//     if (this.config.get('settings/matomo-analytics')) {
-//       this._view.useMatomoAnalytics.setAttribute('checked', '')
-//       _paq.push(['forgetUserOptOut'])
-//       // @TODO remove next line when https://github.com/matomo-org/matomo/commit/9e10a150585522ca30ecdd275007a882a70c6df5 is used
-//       document.cookie = 'mtm_consent_removed=; expires=Thu, 01 Jan 1970 00:00:01 GMT;'
-//     } else {
-//       _paq.push(['optUserOut'])
-//     }
-//     elementStateChanged(self._view.useMatomoAnalyticsLabel, !this.config.get('settings/matomo-analytics'))
-
-//     this._view.generateContractMetadata = yo`<input onchange=${onchangeGenerateContractMetadata} id="generatecontractmetadata" data-id="settingsTabGenerateContractMetadata" type="checkbox" class="custom-control-input">`
-//     this._view.generateContractMetadataLabel = yo`<label class="form-check-label custom-control-label align-middle" data-id="settingsTabGenerateContractMetadataLabel" for="generatecontractmetadata">Generate contract metadata. Generate a JSON file in the contract folder. Allows to specify library addresses the contract depends on. If nothing is specified, Remix deploys libraries automatically.</label>`
-//     if (this.config.get('settings/generate-contract-metadata') === undefined) this.config.set('settings/generate-contract-metadata', true)
-//     if (this.config.get('settings/generate-contract-metadata')) this._view.generateContractMetadata.setAttribute('checked', '')
-//     elementStateChanged(self._view.generateContractMetadataLabel, !this.config.get('settings/generate-contract-metadata'))
-
-//     this._view.pluginInput = yo`<textarea rows="4" cols="70" id="plugininput" type="text" class="${css.pluginTextArea}" ></textarea>`
-
-//     this._view.themes = this._deps.themeModule.getThemes()
-//     this._view.themesCheckBoxes = this.createThemeCheckies()
-
-//     this._view.config.general = yo`
-//       <div class="${css.info} border-top">
-//         <div class="card-body pt-3 pb-2">
-//           <h6 class="${css.title} card-title">General settings</h6>
-//           <div class="mt-2 custom-control custom-checkbox mb-1">
-//             ${this._view.generateContractMetadata}
-//             ${this._view.generateContractMetadataLabel}
-//           </div>
-//           <div class="fmt-2 custom-control custom-checkbox mb-1">
-//             ${this._view.optionVM}
-//             ${this._view.optionVMLabel}
-//           </div>
-//           <div class="mt-2 custom-control custom-checkbox mb-1">
-//             ${this._view.textWrap}
-//             ${this._view.textWrapLabel}
-//           </div>
-//           <div class="custom-control custom-checkbox mb-1">
-//             ${this._view.personal}
-//             ${this._view.personalLabel}
-//           </div>
-//           <div class="custom-control custom-checkbox mb-1">
-//             ${this._view.useMatomoAnalytics}
-//             ${this._view.useMatomoAnalyticsLabel}
-//           </div>
-//         </div>
-//       </div>
-//       `
-//     this._view.gistToken = yo`
-//       <div class="${css.info} border-top">
-//         <div class="card-body pt-3 pb-2">
-//           <h6 class="${css.title} card-title">Github Access Token</h6>
-//           <p class="mb-1">Manage the access token used to publish to Gist and retrieve Github contents.</p>
-//           <p class="">Go to github token page (link below) to create a new token and save it in Remix. Make sure this token has only 'create gist' permission.</p>
-//           <p class="${css.crowNoFlex} mb-1"><a class="text-primary ${css.text}" target="_blank" href="https://github.com/settings/tokens">https://github.com/settings/tokens</a></p>
-//           <div class="${css.crowNoFlex}"><label>TOKEN:</label>${this._view.gistToken}</div>
-//         </div>
-//       </div>`
-//     this._view.config.themes = yo`
-//       <div class="${css.info} border-top">
-//         <div class="card-body pt-3 pb-2">
-//           <h6 class="${css.title} card-title">Themes</h6>
-//             ${this._view.themesCheckBoxes}
-//         </div>
-//       </div>`
-//     this._view.el = yo`
-//       <div id="settingsView" data-id="settingsTabSettingsView">
-//         ${this._view.config.general}
-//         ${this._view.gistToken}
-//         ${this._view.config.themes}
-//       </div>`
-
-//     function onchangeGenerateContractMetadata (event) {
-//       const isChecked = self.config.get('settings/generate-contract-metadata')
-
-//       self.config.set('settings/generate-contract-metadata', !isChecked)
-//       elementStateChanged(self._view.generateContractMetadataLabel, isChecked)
-//     }
-
-//     function onchangeOption (event) {
-//       const isChecked = self.config.get('settings/always-use-vm')
-
-//       self.config.set('settings/always-use-vm', !isChecked)
-//       elementStateChanged(self._view.optionVMLabel, isChecked)
-//     }
-
-//     function textWrapEvent (event) {
-//       const isChecked = self.config.get('settings/text-wrap')
-
-//       self.config.set('settings/text-wrap', !isChecked)
-//       elementStateChanged(self._view.textWrapLabel, isChecked)
-//       self.editor.resize(!isChecked)
-//     }
-
-//     function onchangePersonal (event) {
-//       const isChecked = self.config.get('settings/personal-mode')
-
-//       self.config.set('settings/personal-mode', !isChecked)
-//       elementStateChanged(self._view.personalLabel, isChecked)
-//     }
-
-//     function onchangeMatomoAnalytics (event) {
-//       const isChecked = self.config.get('settings/matomo-analytics')
-
-//       self.config.set('settings/matomo-analytics', !isChecked)
-//       elementStateChanged(self._view.useMatomoAnalyticsLabel, isChecked)
-//       if (event.target.checked) {
-//         _paq.push(['forgetUserOptOut'])
-//         // @TODO remove next line when https://github.com/matomo-org/matomo/commit/9e10a150585522ca30ecdd275007a882a70c6df5 is used
-//         document.cookie = 'mtm_consent_removed=; expires=Thu, 01 Jan 1970 00:00:01 GMT;'
-//       } else {
-//         _paq.push(['optUserOut'])
-//       }
-//     }
-
-//     function elementStateChanged (el, isChanged) {
-//       if (isChanged) {
-//         el.classList.remove('text-dark')
-//         el.classList.add('text-secondary')
-//       } else {
-//         el.classList.add('text-dark')
-//         el.classList.remove('text-secondary')
-//       }
-//     }
-
-//     this._deps.themeModule.switchTheme()
-//     return this._view.el
-//   }
-
-//   getGithubAccessToken () {
-//     return this.config.get('settings/gist-access-token')
-//   }
-
-//   updateMatomoAnalyticsChoice (isChecked) {
-//     this.config.set('settings/matomo-analytics', isChecked)
-//     if (isChecked) {
-//       this._view.useMatomoAnalytics.setAttribute('checked', '')
-//       this._view.useMatomoAnalyticsLabel.classList.remove('text-secondary')
-//       this._view.useMatomoAnalyticsLabel.classList.add('text-dark')
-//     } else {
-//       this._view.useMatomoAnalytics.removeAttribute('checked')
-//       this._view.useMatomoAnalyticsLabel.classList.remove('text-dark')
-//       this._view.useMatomoAnalyticsLabel.classList.add('text-secondary')
-//     }
-//   }
-// }