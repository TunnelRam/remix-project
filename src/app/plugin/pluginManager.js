--- conflicted
+++ resolved
@@ -87,21 +87,11 @@
     self._events.compiler.register('compilationFinished', (success, data, source) => {
       if (self.inFocus) {
         // trigger to the current focus
-<<<<<<< HEAD
-        this.post(this.inFocus, JSON.stringify({
+        self.post(self.inFocus, JSON.stringify({
           action: 'notification',
           key: 'compiler',
           type: 'compilationFinished',
-          value: [
-            success,
-            data,
-            source
-          ]
-=======
-        self.post(self.inFocus, JSON.stringify({
-          type: 'compilationFinished',
-          value: { success, data, source }
->>>>>>> 6672bde7
+          value: [ success, data, source ]
         }))
       }
     })
@@ -109,38 +99,25 @@
     self._events.app.register('tabChanged', (tabName) => {
       if (self.inFocus && self.inFocus !== tabName) {
         // trigger unfocus
-<<<<<<< HEAD
-        this.post(this.inFocus, JSON.stringify({
+        self.post(self.inFocus, JSON.stringify({
           action: 'notification',
           key: 'app',
           type: 'unfocus',
           value: []
-=======
-        self.post(self.inFocus, JSON.stringify({
-          type: 'unfocus'
->>>>>>> 6672bde7
         }))
       }
       if (self.plugins[tabName]) {
         // trigger focus
-<<<<<<< HEAD
-        this.post(tabName, JSON.stringify({
+        self.post(tabName, JSON.stringify({
           action: 'notification',
           key: 'app',
           type: 'focus',
           value: []
         }))
-        this.inFocus = tabName
-        this.post(tabName, JSON.stringify({
+        self.inFocus = tabName
+        self.post(tabName, JSON.stringify({
           action: 'notification',
           key: 'compiler',
-=======
-        self.post(tabName, JSON.stringify({
-          type: 'focus'
-        }))
-        self.inFocus = tabName
-        self.post(tabName, JSON.stringify({
->>>>>>> 6672bde7
           type: 'compilationData',
           value: [api.compiler.getCompilationResult()]
         }))
@@ -160,17 +137,10 @@
       }
       if (event.type === 'message' && self.inFocus && self.plugins[self.inFocus] && self.plugins[self.inFocus].origin === event.origin) {
         var data = JSON.parse(event.data)
-<<<<<<< HEAD
-        data.value.unshift(this.inFocus)
-        if (allowedapi[data.type]) {
+        data.value.unshift(self.inFocus)
+        if (self.allowedapi[data.type]) {
           data.value.push((error, result) => {
             response(data.key, data.type, data.id, error, result)
-=======
-        data.arguments.unshift(self.inFocus)
-        if (self.allowedapi[data.type]) {
-          data.arguments.push((error, result) => {
-            response(data.type, data.id, error, result)
->>>>>>> 6672bde7
           })
           api[data.key][data.type].apply({}, data.value)
         }
