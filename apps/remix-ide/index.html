<!DOCTYPE html>

<html>
	<head>
		<meta charset="utf-8">
		<!--
		The MIT License (MIT)

		Copyright (c) 2014, 2015, the individual contributors

		Permission is hereby granted, free of charge, to any person obtaining a copy
		of this software and associated documentation files (the "Software"), to deal
		in the Software without restriction, including without limitation the rights
		to use, copy, modify, merge, publish, distribute, sublicense, and/or sell
		copies of the Software, and to permit persons to whom the Software is
		furnished to do so, subject to the following conditions:

		The above copyright notice and this permission notice shall be included in
		all copies or substantial portions of the Software.

		THE SOFTWARE IS PROVIDED "AS IS", WITHOUT WARRANTY OF ANY KIND, EXPRESS OR
		IMPLIED, INCLUDING BUT NOT LIMITED TO THE WARRANTIES OF MERCHANTABILITY,
		FITNESS FOR A PARTICULAR PURPOSE AND NONINFRINGEMENT. IN NO EVENT SHALL THE
		AUTHORS OR COPYRIGHT HOLDERS BE LIABLE FOR ANY CLAIM, DAMAGES OR OTHER
		LIABILITY, WHETHER IN AN ACTION OF CONTRACT, TORT OR OTHERWISE, ARISING FROM,
		OUT OF OR IN CONNECTION WITH THE SOFTWARE OR THE USE OR OTHER DEALINGS IN
		THE SOFTWARE.
		-->
		<meta http-equiv="X-UA-Compatible" content="chrome=1">
		<title>Remix - Ethereum IDE</title>
		<link rel="stylesheet" href="assets/css/pygment_trac.css">
		<link rel="icon" type="x-icon" href="assets/img/icon.png">
		<script src="assets/js/browserfs.min.js"></script>
		<meta name="viewport" content="width=device-width, initial-scale=1, user-scalable=no">
		<!-- Matomo -->
		<script type="text/javascript">
<<<<<<< HEAD
			var _paq = window._paq = window._paq || []
			/* tracker methods like "setCustomDimension" should be called before "trackPageView" */
			_paq.push(['disableCookies'])
			_paq.push(['trackPageView'])
			_paq.push(['enableLinkTracking'])
			_paq.push(['optUserOut'])
			(function() {
				var u="https://matomo.ethereum.org/";
				_paq.push(['setTrackerUrl', u+'matomo.php'])
				_paq.push(['setSiteId', '27'])
				var d=document, g=d.createElement('script'), s=d.getElementsByTagName('script')[0]
				g.type='text/javascript'; g.async=true; g.src=u+'matomo.js'; s.parentNode.insertBefore(g,s)
			})()
		</script>
		<!-- End Matomo Code -->
=======
			var _paq = window._paq = window._paq || [];
			/* tracker methods like "setCustomDimension" should be called before "trackPageView" */
			_paq.push(['disableCookies']);
			_paq.push(['trackPageView']);
			_paq.push(['enableLinkTracking']);
			(function() {
				var u="https://matomo.ethereum.org/";
				_paq.push(['setTrackerUrl', u+'matomo.php']);
				_paq.push(['setSiteId', '27']);
				var d=document, g=d.createElement('script'), s=d.getElementsByTagName('script')[0];
				g.type='text/javascript'; g.async=true; g.src=u+'matomo.js'; s.parentNode.insertBefore(g,s);
			})();
			</script>
			<!-- End Matomo Code -->
>>>>>>> fd60c274
	</head>
	<body>
		<script>
				function  urlParams () {
					var qs = window.location.hash.substr(1)

					if (window.location.search.length > 0) {
						// use legacy query params instead of hash
						window.location.hash = window.location.search.substr(1)
						window.location.search = ''
					}

					var params = {}
					var parts = qs.split('&')
					for (var x in parts) {
						var keyValue = parts[x].split('=')
						if (keyValue[0] !== '') {
							params[keyValue[0]] = keyValue[1]
						}
					}	
					return params
				}
        const defaultVersion = '0.8.0'
        let versionToLoad = urlParams().appVersion ? urlParams().appVersion : defaultVersion
                
				let assets = {
						'0.8.0': ['https://use.fontawesome.com/releases/v5.8.1/css/all.css', 'assets/css/pygment_trac.css'],
						'0.7.7': ['assets/css/font-awesome.min.css', 'assets/css/pygment_trac.css']
				}
				let versions = {
						'0.7.7': 'assets/js/0.7.7/app.js', // commit 7b5c7ae3de935e0ccc32eadfd83bf7349478491e
						'0.8.0': 'build/app.js'
				}
				for (let k in assets[versionToLoad]) {
          let app = document.createElement('link')
          app.setAttribute('rel', 'stylesheet')
          app.setAttribute('href', assets[versionToLoad][k])
          if (assets[versionToLoad][k] === 'https://use.fontawesome.com/releases/v5.8.1/css/all.css') {
            app.setAttribute('integrity', 'sha384-50oBUHEmvpQ+1lW4y57PTFmhCaXp0ML5d60M1M7uH2+nqUivzIebhndOJK28anvf')
            app.setAttribute('crossorigin', 'anonymous')
          }
          document.head.appendChild(app)
        }
				window.onload = () => {
					BrowserFS.install(window)
					BrowserFS.configure({
						fs: "LocalStorage"
					}, function(e) {
						if (e) console.log(e)
						let app = document.createElement('script')
						app.setAttribute('src', versions[versionToLoad])
						document.body.appendChild(app)
						window.remixFileSystem = require('fs')
					})
				}				
		</script>
	</body>
</html><|MERGE_RESOLUTION|>--- conflicted
+++ resolved
@@ -34,7 +34,6 @@
 		<meta name="viewport" content="width=device-width, initial-scale=1, user-scalable=no">
 		<!-- Matomo -->
 		<script type="text/javascript">
-<<<<<<< HEAD
 			var _paq = window._paq = window._paq || []
 			/* tracker methods like "setCustomDimension" should be called before "trackPageView" */
 			_paq.push(['disableCookies'])
@@ -49,23 +48,6 @@
 				g.type='text/javascript'; g.async=true; g.src=u+'matomo.js'; s.parentNode.insertBefore(g,s)
 			})()
 		</script>
-		<!-- End Matomo Code -->
-=======
-			var _paq = window._paq = window._paq || [];
-			/* tracker methods like "setCustomDimension" should be called before "trackPageView" */
-			_paq.push(['disableCookies']);
-			_paq.push(['trackPageView']);
-			_paq.push(['enableLinkTracking']);
-			(function() {
-				var u="https://matomo.ethereum.org/";
-				_paq.push(['setTrackerUrl', u+'matomo.php']);
-				_paq.push(['setSiteId', '27']);
-				var d=document, g=d.createElement('script'), s=d.getElementsByTagName('script')[0];
-				g.type='text/javascript'; g.async=true; g.src=u+'matomo.js'; s.parentNode.insertBefore(g,s);
-			})();
-			</script>
-			<!-- End Matomo Code -->
->>>>>>> fd60c274
 	</head>
 	<body>
 		<script>
