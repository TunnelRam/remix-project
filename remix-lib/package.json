--- conflicted
+++ resolved
@@ -21,12 +21,7 @@
     "ethereumjs-vm": "4.1.1",
     "ethers": "^4.0.27",
     "events": "^3.0.0",
-<<<<<<< HEAD
-    "fast-async": "^6.1.2",
     "solc": "^0.5.13",
-=======
-    "solc": "^0.5.0",
->>>>>>> 09dc7a4a
     "web3": "0.20.6"
   },
   "devDependencies": {
