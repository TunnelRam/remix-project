<html>
<head>
<meta charset="utf-8">
<!--

The MIT License (MIT)

Copyright (c) 2014, 2015, the individual contributors

Permission is hereby granted, free of charge, to any person obtaining a copy
of this software and associated documentation files (the "Software"), to deal
in the Software without restriction, including without limitation the rights
to use, copy, modify, merge, publish, distribute, sublicense, and/or sell
copies of the Software, and to permit persons to whom the Software is
furnished to do so, subject to the following conditions:

The above copyright notice and this permission notice shall be included in
all copies or substantial portions of the Software.

THE SOFTWARE IS PROVIDED "AS IS", WITHOUT WARRANTY OF ANY KIND, EXPRESS OR
IMPLIED, INCLUDING BUT NOT LIMITED TO THE WARRANTIES OF MERCHANTABILITY,
FITNESS FOR A PARTICULAR PURPOSE AND NONINFRINGEMENT. IN NO EVENT SHALL THE
AUTHORS OR COPYRIGHT HOLDERS BE LIABLE FOR ANY CLAIM, DAMAGES OR OTHER
LIABILITY, WHETHER IN AN ACTION OF CONTRACT, TORT OR OTHERWISE, ARISING FROM,
OUT OF OR IN CONNECTION WITH THE SOFTWARE OR THE USE OR OTHER DEALINGS IN
THE SOFTWARE.

-->
<meta http-equiv="X-UA-Compatible" content="chrome=1">
<title>Solidity realtime compiler and runtime</title>
<link rel="stylesheet" href="stylesheets/styles.css">
<link rel="stylesheet" href="stylesheets/pygment_trac.css">
<link rel="stylesheet" href="stylesheets/browser-solidity.css">
<meta name="viewport" content="width=device-width, initial-scale=1, user-scalable=no">
<style type="text/css">

</style>
<script src="bin/list.js"></script>
<script src="libs/jquery-2.1.3.min.js"></script>
<script src="libs/ace.js"></script>
<script src="libs/mode-solidity.js"></script>
<script src="bin/soljson-latest.js"></script>
<script src="libs/ethereumjs-vm.js"></script>
<script src="libs/web3.min.js"></script>
<script src="ballot.sol.js"></script>


</head>
<body>
<<<<<<< HEAD
    

    <div id="editor">
        <div id="input"></div>
    </div>

    <div id="righthand-panel">
        <div id="dragbar"></div>
        <div id="header">
            <img id="solIcon" src="solidity.svg">
            <h1>Solidity realtime<br/>compiler and runtime</h1>
            <div class="info">
                <p>Version: <span id="version">(loading)</span><br/>
                Change to: <select id="versionSelector"></select><br/>
                Execution environment does not connect to any node, everyhing is local and in memory only.<br/>
                <code>tx.origin = <span id="txorigin"/></code></p>
            </div>
            <div id="optimizeBox">
                <input id="editorWrap" type="checkbox"><label for="editorWrap">Text Wrap</label>
                <input id="optimize" type="checkbox"><label for="optimize">Enable Optimization</label>
            </div>
        </div>
        <div id="output"></div>
    </div>

    

    <script>


        // ----------------- editor ----------------------

        var SOL_CACHE_KEY = "sol-cache";

        var editor = ace.edit("input");
        var session = editor.getSession();
        var Range = ace.require('ace/range').Range;
        var errMarkerId = null;

        var solCache = window.localStorage.getItem( SOL_CACHE_KEY );
        editor.setValue( solCache || BALLOT_EXAMPLE, 1 );

        session.setMode("ace/mode/javascript");
        session.setTabSize(4);
        session.setUseSoftTabs(true);

        // ----------------- version selector-------------

        // var soljsonSources is provided by bin/list.js
        $('option', '#versionSelector').remove();
        $.each(soljsonSources, function(i, file) {
            if (file) {
                var version = file.replace(/soljson-(.*).js/, "$1");
                $('#versionSelector').append(new Option(version, file));
            }
        });
        $('#versionSelector').change(function() {
            Module = null;
            compileJSON = null;
            var script = document.createElement('script');
            script.type = 'text/javascript';
            script.src = 'bin/' + $('#versionSelector').val();
            $('head').append(script);
            onCompilerLoaded();
        });
        
        // ----------------- resizeable ui ---------------
        
        var EDITOR_SIZE_CACHE_KEY = "editor-size-cache";
        var dragging = false;
        $('#dragbar').mousedown(function(e){
            e.preventDefault();
            dragging = true;
            var main = $('#righthand-panel');
            var ghostbar = $('<div id="ghostbar">', {
                css: {
                    top: main.offset().top,
                    left: main.offset().left
                }
            }).prependTo('body');

            $(document).mousemove(function(e){
              ghostbar.css("left",e.pageX+2);
            });
        });

        var $body = $('body');

        function setEditorSize (delta) {
            $('#righthand-panel').css("width", delta);
            $('#editor').css("right", delta);
            onResize();
        }

       $(document).mouseup(function(e){
           if (dragging) {
                var delta = $body.width() - e.pageX+2;
                $('#ghostbar').remove();
                $(document).unbind('mousemove');
                dragging = false;
                setEditorSize( delta )
                window.localStorage.setItem( EDITOR_SIZE_CACHE_KEY, delta );
           }
        });

        // set cached defaults
        var cachedSize = window.localStorage.getItem( EDITOR_SIZE_CACHE_KEY );
        if (cachedSize) setEditorSize( cachedSize );
        

        // ----------------- editor resize ---------------

        function onResize() {
            editor.resize();
            session.setUseWrapMode(document.querySelector('#editorWrap').checked);
            if(session.getUseWrapMode()) {
                var characterWidth = editor.renderer.characterWidth;
                var contentWidth = editor.container.ownerDocument.getElementsByClassName("ace_scroller")[0].clientWidth;

                if(contentWidth > 0) {
                    session.setWrapLimit(parseInt(contentWidth / characterWidth, 10));
                }
            }
        }
        window.onresize = onResize;
        onResize();

        document.querySelector('#editor').addEventListener('change', onResize );
        

        // ----------------- compiler ----------------------
        var compileJSON;

        var previousInput = '';
        var sourceAnnotations = [];
        var compile = function() {
            editor.getSession().clearAnnotations();
            sourceAnnotations = [];
            editor.getSession().removeMarker(errMarkerId);
            $('#output').empty();
            var input = editor.getValue();
            var optimize = document.querySelector('#optimize').checked;
            try {
                var data = $.parseJSON(compileJSON(input, optimize ? 1 : 0));
            } catch (exception) {
                renderError("Uncaught JavaScript Exception:\n" + exception);
                return;
            }
            if (data['error'] !== undefined)
                renderError(data['error']);
            if (data['errors'] != undefined)
                $.each(data['errors'], function(i, err) {
                    renderError(err);
                });
            else
                renderContracts(data, input);
                
        }
        var compileTimeout = null;
        var onChange = function() {
            var input = editor.getValue();
            if (input === "") {
                window.localStorage.setItem( SOL_CACHE_KEY, '' )
                return;
            }
            if (input === previousInput)
                return;
            previousInput = input;
            if (compileTimeout) window.clearTimeout(compileTimeout);
            compileTimeout = window.setTimeout(compile, 300);
        };

        var onCompilerLoaded = function() {
            compileJSON = Module.cwrap("compileJSON", "string", ["string", "number"]);
            $('#version').text(Module.cwrap("version", "string", [])());
            previousInput = '';
        onChange();
        };
        if (Module)
            onCompilerLoaded();

        editor.getSession().on('change', onChange);

        document.querySelector('#optimize').addEventListener('change', compile);

        // ----------------- compiler output renderer ----------------------
        var detailsOpen = {};

        var renderError = function(message) {
            $('#output')
                .append($('<pre class="error"></pre>').text(message));
            var err = message.match(/^:([0-9]*):([0-9]*)/)
            if (err && err.length) {
                var errLine = parseInt( err[1], 10 ) - 1;
                var errCol = err[2] ? parseInt( err[2], 10 ) : 0;
                sourceAnnotations[sourceAnnotations.length] ={
                    row: errLine,
                    column: errCol,
                    text: message,
                    type: "error"
                };
                editor.getSession().setAnnotations(sourceAnnotations);
            }
        };

        var gethDeploy = function(contractName, interface, bytecode){
            var code = "";
            var funABI = getConstructorInterface($.parseJSON(interface));

            $.each(funABI.inputs, function(i, inp) {
                code += "var "+inp.name+" = /* var of type " + inp.type + " here */ ;\n";
            });

            code += "\nvar "+contractName+"Contract = web3.eth.contract("+interface.replace("\n","")+");"
                +"\nvar "+contractName+" = "+contractName+"Contract.new(";
            
            $.each(funABI.inputs, function(i, inp) {
                code += "\n   "+inp.name+",";
            });
                        
            code += "\n   {"+
            "\n     from: web3.eth.accounts[0], "+
            "\n     data: '"+bytecode+"', "+
            "\n     gas: 3000000"+
            "\n   }, function(e, contract){"+
            "\n    if (typeof contract.address != 'undefined') {"+            
            "\n         console.log(e, contract);"+
            "\n         console.log('Contract mined! address: ' + contract.address + ' transactionHash: ' + contract.transactionHash);" +
            "\n    }" +
            "\n })";


            return code;
        };

        var combined = function(contractName, interface, bytecode){
            return JSON.stringify( [{name: contractName, interface: interface, bytecode: bytecode}]);

        };

        var renderContracts = function(data, source) {
            window.localStorage.setItem( SOL_CACHE_KEY, source );

            $('#output').empty();
            for (var contractName in data.contracts) {
                var contract = data.contracts[contractName];
                var title = $('<h3 class="title"/>').text(contractName);
                var contractOutput = $('<div class="contractOutput"/>')
                    .append(title);
                var body = $('<div class="body" />')
                contractOutput.append( body );
                if (contract.bytecode.length > 0)
                    title.append($('<div class="size"/>').text((contract.bytecode.length / 2) + ' bytes'))
                    body.append(getExecuteInterface(contract, contractName))
                        .append(tableRow('Bytecode', contract.bytecode));
                body.append(tableRow('Interface', contract['interface']))
                    .append(textRow('Web3 deploy', gethDeploy(contractName.toLowerCase(),contract['interface'],contract.bytecode), 'deploy'))
                    .append(textRow('uDApp', combined(contractName,contract['interface'],contract.bytecode), 'deploy'))
                    .append(getDetails(contract, source, contractName));

                $('#output').append(contractOutput);
                title.click(function(ev){ $(this).parent().toggleClass('hide') });
            }

            $('.col2 input,textarea').click(function() { this.select(); } );
        };
        var tableRowItems = function(first, second, cls) {
            return $('<div class="row"/>')
                .addClass(cls)
                .append($('<div class="col1">').append(first))
                .append($('<div class="col2">').append(second));
        };
        var tableRow = function(description, data) {
            return tableRowItems(
                $('<span/>').text(description),
                $('<input readonly="readonly"/>').val(data));
        };
        var textRow = function(description, data, cls) {
            return tableRowItems(
                $('<strong/>').text(description),
                $('<textarea readonly="readonly" class="gethDeployText"/>').val(data),
                cls);
        };
        var getDetails = function(contract, source, contractName) {
            var button = $('<button>Details</button>');
            var details = $('<div style="display: none;"/>')
                .append(tableRow('Solidity Interface', contract.solidity_interface))
                .append(tableRow('Opcodes', contract.opcodes));
            var funHashes = '';
            for (var fun in contract.functionHashes)
                funHashes += contract.functionHashes[fun] + ' ' + fun + '\n';
            details.append($('<span class="col1">Functions</span>'));
            details.append($('<pre/>').text(funHashes));
            details.append($('<span class="col1">Gas Estimates</span>'));
            details.append($('<pre/>').text(formatGasEstimates(contract.gasEstimates)));
            if (contract.runtimeBytecode && contract.runtimeBytecode.length > 0)
                details.append(tableRow('Runtime Bytecode', contract.runtimeBytecode));
            if (contract.assembly !== null)
            {
                details.append($('<span class="col1">Assembly</span>'));
                var assembly = $('<pre/>').text(formatAssemblyText(contract.assembly, '', source));
                details.append(assembly);
            }
            button.click(function() { detailsOpen[contractName] = !detailsOpen[contractName]; details.toggle(); });
            if (detailsOpen[contractName])
                details.show();
            return $('<div/>').append(button).append(details);
        };
        var formatGasEstimates = function(data) {
            var gasToText = function(g) { return g === null ? 'unknown' : g; }
            var text = '';
            if ('creation' in data)
                text += 'Creation: ' + gasToText(data.creation[0]) + ' + ' + gasToText(data.creation[1]) + '\n';
            text += 'External:\n';
            for (var fun in data.external)
                text += '  ' + fun + ': ' + gasToText(data.external[fun]) + '\n';
            text += 'Internal:\n';
            for (var fun in data.internal)
                text += '  ' + fun + ': ' + gasToText(data.internal[fun]) + '\n';
            return text;
        };
        var formatAssemblyText = function(asm, prefix, source) {
            if (typeof(asm) == typeof('') || asm === null || asm === undefined)
                return prefix + asm + '\n';
            var text = prefix + '.code\n';
            $.each(asm['.code'], function(i, item) {
                var v = item.value === undefined ? '' : item.value;
                var src = '';
                if (item.begin !== undefined && item.end != undefined)
                    src = source.slice(item.begin, item.end).replace('\n', '\\n', 'g');
                if (src.length > 30)
                    src = src.slice(0, 30) + '...';
                if (item.name != 'tag')
                    text += '  ';
                text += prefix + item.name + ' ' + v + '\t\t\t' + src +  '\n';
            });
            text += prefix + '.data\n';
            if (asm['.data'])
                $.each(asm['.data'], function(i, item) {
                    text += '  ' + prefix + '' + i + ':\n';
                    text += formatAssemblyText(item, prefix + '    ', source);
                });

            return text;
        };
        $('.asmOutput button').click(function() {$(this).parent().find('pre').toggle(); } )

        // ----------------- VM ----------------------

        var stateTrie = new EthVm.Trie();
        var vm = new EthVm.VM(stateTrie);
        //@todo this does not calculate the gas costs correctly but gets the job done.
        var identityCode = 'return { gasUsed: 1, return: opts.data, exception: 1 };';
        var identityAddr = ethUtil.pad(new Buffer('04', 'hex'), 20)
        vm.loadPrecompiled(identityAddr, identityCode);
        var secretKey = '3cd7232cd6f3fc66a57a6bedc1a8ed6c228fff0a327e169c2bcc5e869ed49511'
        var publicKey = '0406cc661590d48ee972944b35ad13ff03c7876eae3fd191e8a2f77311b0a3c6613407b5005e63d7d8d76b89d5f900cde691497688bb281e07a5052ff61edebdc0'
        var address = ethUtil.pubToAddress(new Buffer(publicKey, 'hex'));
        $('#txorigin').text('0x' + address.toString('hex'));
        var account = new EthVm.Account();
        account.balance = 'f00000000000000001';
        var nonce = 0;
        stateTrie.put(address, account.serialize());
        var runTx = function(data, to, cb) {
            var tx = new EthVm.Transaction({
                nonce: new Buffer([nonce++]), //@todo count beyond 255
                gasPrice: '01',
                gasLimit: '3000000000', // plenty
                to: to,
                data: data
            });
            tx.sign(new Buffer(secretKey, 'hex'));
            vm.runTx({tx: tx}, cb);
        };

        var getConstructorInterface = function(abi) {
            var funABI = {'name':'','inputs':[],'type':'constructor','outputs':[]};
            for (var i = 0; i < abi.length; i++)
                if (abi[i].type == 'constructor') {
                    funABI.inputs = abi[i].inputs || [];
                    break;
                }
            return funABI;
        };

        var getCallButton = function(args) {
            // args.abi, args.bytecode [constr only], args.address [fun only]
            // args.appendFunctions [constr only]
            var isConstructor = args.bytecode !== undefined;
            var fun = new web3.eth.function(args.abi);
            var inputs = '';
            $.each(args.abi.inputs, function(i, inp) {
                if (inputs != '') inputs += ', ';
                inputs += inp.type + ' ' + inp.name;
            });
            var inputField = $('<input/>').attr('placeholder', inputs);
            var outputSpan = $('<div class="output"/>');
            var button = $('<button/>')
                .text(args.bytecode ? 'Create' : fun.displayName())
                .click(function() {
                    var funArgs = $.parseJSON('[' + inputField.val() + ']');
                    var data = fun.toPayload(funArgs).data;
                    if (data.slice(0, 2) == '0x') data = data.slice(2);
                    if (isConstructor)
                        data = args.bytecode + data.slice(8);
                    outputSpan.text('...');
                    runTx(data, args.address, function(err, result) {
                        if (err)
                            outputSpan.text(err);
                        else if (isConstructor) {
                            outputSpan.text(' Creation used ' + result.vm.gasUsed.toString(10) + ' gas.');
                            args.appendFunctions(result.createdAddress);
                        } else {
                            var outputObj = fun.unpackOutput('0x' + result.vm.return.toString('hex'));
                            outputSpan.text(' Returned: ' + JSON.stringify(outputObj));
                        }
                    });
                });
            if (!isConstructor)
                button.addClass('runButton');
            var c = $('<div class="contractProperty"/>')
                .append(button);
            if (args.abi.inputs.length > 0)
                c.append(inputField);
            return c.append(outputSpan);
        };

        var getExecuteInterface = function(contract, name) {
            var abi = $.parseJSON(contract.interface);
            var execInter = $('<div/>');
            var funABI = getConstructorInterface(abi);

            var appendFunctions = function(address) {
                var instance = $('<div class="contractInstance"/>');
                var title = $('<span class="title"/>').text('Contract at ' + address.toString('hex') );
                instance.append(title);
                $.each(abi, function(i, funABI) {
                    if (funABI.type != 'function') return;
                    instance.append(getCallButton({
                        abi: funABI,
                        address: address
                    }));
                });
                execInter.append(instance);
                title.click(function(ev){ $(this).parent().toggleClass('hide') });
            };

            if (contract.bytecode.length > 0)
                execInter
                    .append(getCallButton({
                        abi: funABI,
                        bytecode: contract.bytecode,
                        appendFunctions: appendFunctions
                    }));
            return execInter;
        };

    </script>
=======
	

	<div id="editor">
	<div id="files">
		<span class="newFile" title="New File">+</span>
	</div>
		<div id="input"></div>
	</div>

	<div id="righthand-panel">
		<div id="dragbar"></div>
		<div id="header">
			<img id="solIcon" src="solidity.svg">
			<h1>Solidity realtime<br/>compiler and runtime</h1>
			<div class="info">
				<p>Version: <span id="version">(loading)</span><br/>
				Change to: <select id="versionSelector"></select><br/>
				Execution environment does not connect to any node, everyhing is local and in memory only.<br/>
				<code>tx.origin = <span id="txorigin"/></code></p>
			</div>
			<div id="optimizeBox">
				<input id="editorWrap" type="checkbox"><label for="editorWrap">Text Wrap</label>
				<input id="optimize" type="checkbox"><label for="optimize">Enable Optimization</label>
			</div>
		</div>
		<div id="output"></div>
	</div>

	

	<script>


	// ----------------- editor ----------------------

	var SOL_CACHE_FILE = "Untitled"
	var SOL_CACHE_FILES_KEY = "sol-cache-files";

	var editor = ace.edit("input");
		var session = editor.getSession();
		var Range = ace.require('ace/range').Range;
	var errMarkerId = null;

	var solFiles = JSON.parse( window.localStorage.getItem( SOL_CACHE_FILES_KEY ) ) || [SOL_CACHE_FILE];
	if (solFiles.length === 0) solFiles = [SOL_CACHE_FILE];
	window.localStorage.setItem( SOL_CACHE_FILES_KEY, JSON.stringify( solFiles ) );

	var solCache = window.localStorage.getItem( SOL_CACHE_FILE ) || BALLOT_EXAMPLE;
	window.localStorage.setItem( SOL_CACHE_FILE, solCache )
	editor.setValue( solCache, 1 );


	session.setMode("ace/mode/javascript");
		session.setTabSize(4);
		session.setUseSoftTabs(true);

	// ----------------- file selector-------------

	var count = 0;
	var $filesEl = $('#files');

	$filesEl.on( 'click','.newFile', function(){
		count++;
		var name = 'Unititled'+count;
		solFiles.push( name )
		SOL_CACHE_FILE = name;
		window.localStorage.setItem( SOL_CACHE_FILES_KEY, JSON.stringify( solFiles ) );
		window.localStorage.setItem( SOL_CACHE_FILE, '' );
		updateFiles();
	})

	$filesEl.on( 'click','.file:not(.active)',  showFileHandler )

	$filesEl.on( 'click','.file.active', function(ev){
		var $fileTabEl = $(this)
		var originalName = $fileTabEl.find('.name').text()
		ev.preventDefault()
		if ($(this).find('input').length > 0 ) return false;
		var $fileNameInputEl = $('<input value="'+originalName+'"/>');
		$fileTabEl.html( $fileNameInputEl )
		$fileNameInputEl.focus()
		$fileNameInputEl.select()
		$fileNameInputEl.on( 'blur', handleRename )
		$fileNameInputEl.keyup( handleRename );

		function handleRename (ev) {
			ev.preventDefault()
			if (ev.which && ev.which !== 13) return false;
			var newName = ev.target.value;
			var $new = null
			if ( newName !== originalName && confirm( "Are you sure you want to rename: " + originalName + " to " + newName + '?' )) {

				solFiles.splice( solFiles.indexOf(originalName), 1, newName );
				window.localStorage.setItem( newName, window.localStorage.getItem(originalName) );
				window.localStorage.setItem( SOL_CACHE_FILES_KEY, JSON.stringify( solFiles ) );
				window.localStorage.removeItem( originalName )
				SOL_CACHE_FILE = newName;
			}

			updateFiles()
			return false;
		}

		return false;
	})

	$filesEl.on( 'click','.file .remove', function(ev){
		ev.preventDefault();
		var name = $(this).parent().find('.name').text()

		if (confirm( "Are you sure you want to remove: " + name + " from local storage?" )) {
			var index = solFiles.indexOf(name);
			solFiles.splice(index, 1 );
			window.localStorage.setItem( SOL_CACHE_FILES_KEY, JSON.stringify( solFiles ) );
			SOL_CACHE_FILE = solFiles[ Math.max(0, index - 1)]
			window.localStorage.removeItem( name )
			updateFiles()
		}
		return false;
	});

	function showFileHandler (ev) {
		ev.preventDefault()
		SOL_CACHE_FILE = $(this).find('.name').text();
		updateFiles()
		return false;
	}

	function fileTabFromName(name) {
		return $('#files .file').filter(function(){ return $(this).find('.name').text() == name; })
	}

	function updateFiles () {
		$filesEl.find('.file').remove()
		for (var f in solFiles) {
			if (solFiles[f]) $filesEl.append( fileTabTemplate(solFiles[f]) );
		}
		var active = fileTabFromName(SOL_CACHE_FILE);
		active.addClass('active')
		editor.setValue( window.localStorage.getItem( SOL_CACHE_FILE ) || '', 1 );
		$('#input').toggle( typeof SOL_CACHE_FILE === 'string' )
	}

	function fileTabTemplate(name){
		return $('<span class="file"><span class="name">'+name+'</span><span class="remove">x</span></span>');
	}

	SOL_CACHE_FILE = solFiles[0]
	updateFiles();

		// ----------------- version selector-------------

		// var soljsonSources is provided by bin/list.js
		$('option', '#versionSelector').remove();
		$.each(soljsonSources, function(i, file) {
			if (file) {
				var version = file.replace(/soljson-(.*).js/, "$1");
				$('#versionSelector').append(new Option(version, file));
			}
		});
		$('#versionSelector').change(function() {
			Module = null;
			compileJSON = null;
			var script = document.createElement('script');
			script.type = 'text/javascript';
			script.src = 'bin/' + $('#versionSelector').val();
			$('head').append(script);
			onCompilerLoaded();
		});
		
		// ----------------- resizeable ui ---------------
		
		var EDITOR_SIZE_CACHE_KEY = "editor-size-cache";
		var dragging = false;
		$('#dragbar').mousedown(function(e){
			e.preventDefault();
			dragging = true;
			var main = $('#righthand-panel');
			var ghostbar = $('<div id="ghostbar">', {
				css: {
					top: main.offset().top,
					left: main.offset().left
				}
			}).prependTo('body');

			$(document).mousemove(function(e){
			  ghostbar.css("left",e.pageX+2);
			});
		});

		var $body = $('body');

		function setEditorSize (delta) {
			$('#righthand-panel').css("width", delta);
			$('#editor').css("right", delta);
			onResize();
		}

	   $(document).mouseup(function(e){
		   if (dragging) {
				var delta = $body.width() - e.pageX+2;
				$('#ghostbar').remove();
				$(document).unbind('mousemove');
				dragging = false;
				setEditorSize( delta )
				window.localStorage.setItem( EDITOR_SIZE_CACHE_KEY, delta );
		   }
		});

		// set cached defaults
		var cachedSize = window.localStorage.getItem( EDITOR_SIZE_CACHE_KEY );
		if (cachedSize) setEditorSize( cachedSize );
		

		// ----------------- editor resize ---------------

		function onResize() {
			editor.resize();
			session.setUseWrapMode(document.querySelector('#editorWrap').checked);
			if(session.getUseWrapMode()) {
				var characterWidth = editor.renderer.characterWidth;
				var contentWidth = editor.container.ownerDocument.getElementsByClassName("ace_scroller")[0].clientWidth;

				if(contentWidth > 0) {
					session.setWrapLimit(parseInt(contentWidth / characterWidth, 10));
				}
			}
		}
		window.onresize = onResize;
		onResize();

		document.querySelector('#editor').addEventListener('change', onResize );
		

		// ----------------- compiler ----------------------
		var compileJSON;

		var previousInput = '';
		var sourceAnnotations = [];
		var compile = function() {

			editor.getSession().clearAnnotations();
			sourceAnnotations = [];
			editor.getSession().removeMarker(errMarkerId);
			$('#output').empty();
			var input = editor.getValue();
			window.localStorage.setItem( SOL_CACHE_FILE, input );

			var inputIncludingImports = includeLocalImports( input );
			var optimize = document.querySelector('#optimize').checked;
			
			try {
				var data = $.parseJSON(compileJSON(inputIncludingImports, optimize ? 1 : 0));
			} catch (exception) {
				renderError("Uncaught JavaScript Exception:\n" + exception);
				return;
			}
			if (data['error'] !== undefined)
				renderError(data['error']);
			if (data['errors'] != undefined)
				$.each(data['errors'], function(i, err) {
					renderError(err);
				});
			else
				renderContracts(data, input);
				
		}
		
		var compileTimeout = null;
		var onChange = function() {
			var input = editor.getValue();
			if (input === "") {
				window.localStorage.setItem( SOL_CACHE_FILE, '' )
				return;
			}
			if (input === previousInput)
				return;
			previousInput = input;
			if (compileTimeout) window.clearTimeout(compileTimeout);
			compileTimeout = window.setTimeout(compile, 300);
		};

		var onCompilerLoaded = function() {
			compileJSON = Module.cwrap("compileJSON", "string", ["string", "number"]);
			$('#version').text(Module.cwrap("version", "string", [])());
			previousInput = '';
		onChange();
	};

	function includeLocalImports( input ) {
		var importRegex = /import\s[\'\"]([^\'\"]+)[\'\"];/g
		var imports = [];
		var matches = [];
		var match;
		while ((match = importRegex.exec(input)) !== null) {
		if (match[1] && solFiles.indexOf(match[1]) !== -1) {
			imports.push( match[1] )
			matches.push( match[0] )
		}
		}
		for (var i in imports) {
			imported = includeLocalImports( window.localStorage.getItem( imports[i] ) )
			input = input.replace( matches[i], imported );
		}
		return input;
	}

		if (Module)
			onCompilerLoaded();

		editor.getSession().on('change', onChange);

		document.querySelector('#optimize').addEventListener('change', compile);

		// ----------------- compiler output renderer ----------------------
		var detailsOpen = {};

		var renderError = function(message) {
			$('#output')
				.append($('<pre class="error"></pre>').text(message));
			var err = message.match(/^:([0-9]*):([0-9]*)/)
			if (err && err.length) {
				var errLine = parseInt( err[1], 10 ) - 1;
				var errCol = err[2] ? parseInt( err[2], 10 ) : 0;
				sourceAnnotations[sourceAnnotations.length] ={
					row: errLine,
					column: errCol,
					text: message,
					type: "error"
				};
				editor.getSession().setAnnotations(sourceAnnotations);
			}
		};

		var gethDeploy = function(contractName, interface, bytecode){
			var code = "";
			var funABI = getConstructorInterface($.parseJSON(interface));

			$.each(funABI.inputs, function(i, inp) {
				code += "var "+inp.name+" = /* var of type " + inp.type + " here */ ;\n";
			});

			code += "\nvar "+contractName+"Contract = web3.eth.contract("+interface.replace("\n","")+");"
				+"\nvar "+contractName+" = "+contractName+"Contract.new(";
			
			$.each(funABI.inputs, function(i, inp) {
				code += "\n   "+inp.name+",";
			});
						
			code += "\n   {"+
			"\n     from: web3.eth.accounts[0], "+
			"\n     data: '"+bytecode+"', "+
			"\n     gas: 1000000"+
			"\n   }, function(e, contract){"+
			"\n    if (typeof contract.address != 'undefined') {"+            
			"\n         console.log(e, contract);"+
			"\n         console.log('Contract mined! address: ' + contract.address + ' transactionHash: ' + contract.transactionHash);" +
			"\n    }" +
			"\n })";


			return code;
		};

		var combined = function(contractName, interface, bytecode){
			return JSON.stringify( [{name: contractName, interface: interface, bytecode: bytecode}]);

		};

		var renderContracts = function(data, source) {
			$('#output').empty();
			for (var contractName in data.contracts) {
				var contract = data.contracts[contractName];
				var title = $('<h3 class="title"/>').text(contractName);
				var contractOutput = $('<div class="contractOutput"/>')
					.append(title);
				var body = $('<div class="body" />')
				contractOutput.append( body );
				if (contract.bytecode.length > 0)
					title.append($('<div class="size"/>').text((contract.bytecode.length / 2) + ' bytes'))
					body.append(getExecuteInterface(contract, contractName))
						.append(tableRow('Bytecode', contract.bytecode));
				body.append(tableRow('Interface', contract['interface']))
					.append(textRow('Web3 deploy', gethDeploy(contractName.toLowerCase(),contract['interface'],contract.bytecode), 'deploy'))
					.append(textRow('uDApp', combined(contractName,contract['interface'],contract.bytecode), 'deploy'))
					.append(getDetails(contract, source, contractName));

				$('#output').append(contractOutput);
				title.click(function(ev){ $(this).parent().toggleClass('hide') });
			}

			$('.col2 input,textarea').click(function() { this.select(); } );
		};
		var tableRowItems = function(first, second, cls) {
			return $('<div class="row"/>')
				.addClass(cls)
				.append($('<div class="col1">').append(first))
				.append($('<div class="col2">').append(second));
		};
		var tableRow = function(description, data) {
			return tableRowItems(
				$('<span/>').text(description),
				$('<input readonly="readonly"/>').val(data));
		};
		var textRow = function(description, data, cls) {
			return tableRowItems(
				$('<strong/>').text(description),
				$('<textarea readonly="readonly" class="gethDeployText"/>').val(data),
				cls);
		};
		var getDetails = function(contract, source, contractName) {
			var button = $('<button>Details</button>');
			var details = $('<div style="display: none;"/>')
				.append(tableRow('Solidity Interface', contract.solidity_interface))
				.append(tableRow('Opcodes', contract.opcodes));
			var funHashes = '';
			for (var fun in contract.functionHashes)
				funHashes += contract.functionHashes[fun] + ' ' + fun + '\n';
			details.append($('<span class="col1">Functions</span>'));
			details.append($('<pre/>').text(funHashes));
			details.append($('<span class="col1">Gas Estimates</span>'));
			details.append($('<pre/>').text(formatGasEstimates(contract.gasEstimates)));
			if (contract.runtimeBytecode && contract.runtimeBytecode.length > 0)
				details.append(tableRow('Runtime Bytecode', contract.runtimeBytecode));
			if (contract.assembly !== null)
			{
				details.append($('<span class="col1">Assembly</span>'));
				var assembly = $('<pre/>').text(formatAssemblyText(contract.assembly, '', source));
				details.append(assembly);
			}
			button.click(function() { detailsOpen[contractName] = !detailsOpen[contractName]; details.toggle(); });
			if (detailsOpen[contractName])
				details.show();
			return $('<div/>').append(button).append(details);
		};
		var formatGasEstimates = function(data) {
			var gasToText = function(g) { return g === null ? 'unknown' : g; }
			var text = '';
			if ('creation' in data)
				text += 'Creation: ' + gasToText(data.creation[0]) + ' + ' + gasToText(data.creation[1]) + '\n';
			text += 'External:\n';
			for (var fun in data.external)
				text += '  ' + fun + ': ' + gasToText(data.external[fun]) + '\n';
			text += 'Internal:\n';
			for (var fun in data.internal)
				text += '  ' + fun + ': ' + gasToText(data.internal[fun]) + '\n';
			return text;
		};
		var formatAssemblyText = function(asm, prefix, source) {
			if (typeof(asm) == typeof('') || asm === null || asm === undefined)
				return prefix + asm + '\n';
			var text = prefix + '.code\n';
			$.each(asm['.code'], function(i, item) {
				var v = item.value === undefined ? '' : item.value;
				var src = '';
				if (item.begin !== undefined && item.end != undefined)
					src = source.slice(item.begin, item.end).replace('\n', '\\n', 'g');
				if (src.length > 30)
					src = src.slice(0, 30) + '...';
				if (item.name != 'tag')
					text += '  ';
				text += prefix + item.name + ' ' + v + '\t\t\t' + src +  '\n';
			});
			text += prefix + '.data\n';
			if (asm['.data'])
				$.each(asm['.data'], function(i, item) {
					text += '  ' + prefix + '' + i + ':\n';
					text += formatAssemblyText(item, prefix + '    ', source);
				});

			return text;
		};
		$('.asmOutput button').click(function() {$(this).parent().find('pre').toggle(); } )

		// ----------------- VM ----------------------

		var stateTrie = new EthVm.Trie();
		var vm = new EthVm.VM(stateTrie);
		//@todo this does not calculate the gas costs correctly but gets the job done.
		var identityCode = 'return { gasUsed: 1, return: opts.data, exception: 1 };';
		var identityAddr = ethUtil.pad(new Buffer('04', 'hex'), 20)
		vm.loadPrecompiled(identityAddr, identityCode);
		var secretKey = '3cd7232cd6f3fc66a57a6bedc1a8ed6c228fff0a327e169c2bcc5e869ed49511'
		var publicKey = '0406cc661590d48ee972944b35ad13ff03c7876eae3fd191e8a2f77311b0a3c6613407b5005e63d7d8d76b89d5f900cde691497688bb281e07a5052ff61edebdc0'
		var address = ethUtil.pubToAddress(new Buffer(publicKey, 'hex'));
		$('#txorigin').text('0x' + address.toString('hex'));
		var account = new EthVm.Account();
		account.balance = 'f00000000000000001';
		var nonce = 0;
		stateTrie.put(address, account.serialize());
		var runTx = function(data, to, cb) {
			var tx = new EthVm.Transaction({
				nonce: new Buffer([nonce++]), //@todo count beyond 255
				gasPrice: '01',
				gasLimit: '3000000000', // plenty
				to: to,
				data: data
			});
			tx.sign(new Buffer(secretKey, 'hex'));
			vm.runTx({tx: tx}, cb);
		};

		var getConstructorInterface = function(abi) {
			var funABI = {'name':'','inputs':[],'type':'constructor','outputs':[]};
			for (var i = 0; i < abi.length; i++)
				if (abi[i].type == 'constructor') {
					funABI.inputs = abi[i].inputs || [];
					break;
				}
			return funABI;
		};

		var getCallButton = function(args) {
			// args.abi, args.bytecode [constr only], args.address [fun only]
			// args.appendFunctions [constr only]
			var isConstructor = args.bytecode !== undefined;
			var fun = new web3.eth.function(args.abi);
			var inputs = '';
			$.each(args.abi.inputs, function(i, inp) {
				if (inputs != '') inputs += ', ';
				inputs += inp.type + ' ' + inp.name;
			});
			var inputField = $('<input/>').attr('placeholder', inputs);
			var outputSpan = $('<div class="output"/>');
			var button = $('<button/>')
				.text(args.bytecode ? 'Create' : fun.displayName())
				.click(function() {
					var funArgs = $.parseJSON('[' + inputField.val() + ']');
					var data = fun.toPayload(funArgs).data;
					if (data.slice(0, 2) == '0x') data = data.slice(2);
					if (isConstructor)
						data = args.bytecode + data.slice(8);
					outputSpan.text('...');
					runTx(data, args.address, function(err, result) {
						if (err)
							outputSpan.text(err);
						else if (isConstructor) {
							outputSpan.text(' Creation used ' + result.vm.gasUsed.toString(10) + ' gas.');
							args.appendFunctions(result.createdAddress);
						} else {
							var outputObj = fun.unpackOutput('0x' + result.vm.return.toString('hex'));
							outputSpan.text(' Returned: ' + JSON.stringify(outputObj));
						}
					});
				});
			if (!isConstructor)
				button.addClass('runButton');
			var c = $('<div class="contractProperty"/>')
				.append(button);
			if (args.abi.inputs.length > 0)
				c.append(inputField);
			return c.append(outputSpan);
		};

		var getExecuteInterface = function(contract, name) {
			var abi = $.parseJSON(contract.interface);
			var execInter = $('<div/>');
			var funABI = getConstructorInterface(abi);

			var appendFunctions = function(address) {
				var instance = $('<div class="contractInstance"/>');
				var title = $('<span class="title"/>').text('Contract at ' + address.toString('hex') );
				instance.append(title);
				$.each(abi, function(i, funABI) {
					if (funABI.type != 'function') return;
					instance.append(getCallButton({
						abi: funABI,
						address: address
					}));
				});
				execInter.append(instance);
				title.click(function(ev){ $(this).parent().toggleClass('hide') });
			};

			if (contract.bytecode.length > 0)
				execInter
					.append(getCallButton({
						abi: funABI,
						bytecode: contract.bytecode,
						appendFunctions: appendFunctions
					}));
			return execInter;
		};

	</script>
>>>>>>> ad567503
</body>
</html><|MERGE_RESOLUTION|>--- conflicted
+++ resolved
@@ -47,466 +47,6 @@
 
 </head>
 <body>
-<<<<<<< HEAD
-    
-
-    <div id="editor">
-        <div id="input"></div>
-    </div>
-
-    <div id="righthand-panel">
-        <div id="dragbar"></div>
-        <div id="header">
-            <img id="solIcon" src="solidity.svg">
-            <h1>Solidity realtime<br/>compiler and runtime</h1>
-            <div class="info">
-                <p>Version: <span id="version">(loading)</span><br/>
-                Change to: <select id="versionSelector"></select><br/>
-                Execution environment does not connect to any node, everyhing is local and in memory only.<br/>
-                <code>tx.origin = <span id="txorigin"/></code></p>
-            </div>
-            <div id="optimizeBox">
-                <input id="editorWrap" type="checkbox"><label for="editorWrap">Text Wrap</label>
-                <input id="optimize" type="checkbox"><label for="optimize">Enable Optimization</label>
-            </div>
-        </div>
-        <div id="output"></div>
-    </div>
-
-    
-
-    <script>
-
-
-        // ----------------- editor ----------------------
-
-        var SOL_CACHE_KEY = "sol-cache";
-
-        var editor = ace.edit("input");
-        var session = editor.getSession();
-        var Range = ace.require('ace/range').Range;
-        var errMarkerId = null;
-
-        var solCache = window.localStorage.getItem( SOL_CACHE_KEY );
-        editor.setValue( solCache || BALLOT_EXAMPLE, 1 );
-
-        session.setMode("ace/mode/javascript");
-        session.setTabSize(4);
-        session.setUseSoftTabs(true);
-
-        // ----------------- version selector-------------
-
-        // var soljsonSources is provided by bin/list.js
-        $('option', '#versionSelector').remove();
-        $.each(soljsonSources, function(i, file) {
-            if (file) {
-                var version = file.replace(/soljson-(.*).js/, "$1");
-                $('#versionSelector').append(new Option(version, file));
-            }
-        });
-        $('#versionSelector').change(function() {
-            Module = null;
-            compileJSON = null;
-            var script = document.createElement('script');
-            script.type = 'text/javascript';
-            script.src = 'bin/' + $('#versionSelector').val();
-            $('head').append(script);
-            onCompilerLoaded();
-        });
-        
-        // ----------------- resizeable ui ---------------
-        
-        var EDITOR_SIZE_CACHE_KEY = "editor-size-cache";
-        var dragging = false;
-        $('#dragbar').mousedown(function(e){
-            e.preventDefault();
-            dragging = true;
-            var main = $('#righthand-panel');
-            var ghostbar = $('<div id="ghostbar">', {
-                css: {
-                    top: main.offset().top,
-                    left: main.offset().left
-                }
-            }).prependTo('body');
-
-            $(document).mousemove(function(e){
-              ghostbar.css("left",e.pageX+2);
-            });
-        });
-
-        var $body = $('body');
-
-        function setEditorSize (delta) {
-            $('#righthand-panel').css("width", delta);
-            $('#editor').css("right", delta);
-            onResize();
-        }
-
-       $(document).mouseup(function(e){
-           if (dragging) {
-                var delta = $body.width() - e.pageX+2;
-                $('#ghostbar').remove();
-                $(document).unbind('mousemove');
-                dragging = false;
-                setEditorSize( delta )
-                window.localStorage.setItem( EDITOR_SIZE_CACHE_KEY, delta );
-           }
-        });
-
-        // set cached defaults
-        var cachedSize = window.localStorage.getItem( EDITOR_SIZE_CACHE_KEY );
-        if (cachedSize) setEditorSize( cachedSize );
-        
-
-        // ----------------- editor resize ---------------
-
-        function onResize() {
-            editor.resize();
-            session.setUseWrapMode(document.querySelector('#editorWrap').checked);
-            if(session.getUseWrapMode()) {
-                var characterWidth = editor.renderer.characterWidth;
-                var contentWidth = editor.container.ownerDocument.getElementsByClassName("ace_scroller")[0].clientWidth;
-
-                if(contentWidth > 0) {
-                    session.setWrapLimit(parseInt(contentWidth / characterWidth, 10));
-                }
-            }
-        }
-        window.onresize = onResize;
-        onResize();
-
-        document.querySelector('#editor').addEventListener('change', onResize );
-        
-
-        // ----------------- compiler ----------------------
-        var compileJSON;
-
-        var previousInput = '';
-        var sourceAnnotations = [];
-        var compile = function() {
-            editor.getSession().clearAnnotations();
-            sourceAnnotations = [];
-            editor.getSession().removeMarker(errMarkerId);
-            $('#output').empty();
-            var input = editor.getValue();
-            var optimize = document.querySelector('#optimize').checked;
-            try {
-                var data = $.parseJSON(compileJSON(input, optimize ? 1 : 0));
-            } catch (exception) {
-                renderError("Uncaught JavaScript Exception:\n" + exception);
-                return;
-            }
-            if (data['error'] !== undefined)
-                renderError(data['error']);
-            if (data['errors'] != undefined)
-                $.each(data['errors'], function(i, err) {
-                    renderError(err);
-                });
-            else
-                renderContracts(data, input);
-                
-        }
-        var compileTimeout = null;
-        var onChange = function() {
-            var input = editor.getValue();
-            if (input === "") {
-                window.localStorage.setItem( SOL_CACHE_KEY, '' )
-                return;
-            }
-            if (input === previousInput)
-                return;
-            previousInput = input;
-            if (compileTimeout) window.clearTimeout(compileTimeout);
-            compileTimeout = window.setTimeout(compile, 300);
-        };
-
-        var onCompilerLoaded = function() {
-            compileJSON = Module.cwrap("compileJSON", "string", ["string", "number"]);
-            $('#version').text(Module.cwrap("version", "string", [])());
-            previousInput = '';
-        onChange();
-        };
-        if (Module)
-            onCompilerLoaded();
-
-        editor.getSession().on('change', onChange);
-
-        document.querySelector('#optimize').addEventListener('change', compile);
-
-        // ----------------- compiler output renderer ----------------------
-        var detailsOpen = {};
-
-        var renderError = function(message) {
-            $('#output')
-                .append($('<pre class="error"></pre>').text(message));
-            var err = message.match(/^:([0-9]*):([0-9]*)/)
-            if (err && err.length) {
-                var errLine = parseInt( err[1], 10 ) - 1;
-                var errCol = err[2] ? parseInt( err[2], 10 ) : 0;
-                sourceAnnotations[sourceAnnotations.length] ={
-                    row: errLine,
-                    column: errCol,
-                    text: message,
-                    type: "error"
-                };
-                editor.getSession().setAnnotations(sourceAnnotations);
-            }
-        };
-
-        var gethDeploy = function(contractName, interface, bytecode){
-            var code = "";
-            var funABI = getConstructorInterface($.parseJSON(interface));
-
-            $.each(funABI.inputs, function(i, inp) {
-                code += "var "+inp.name+" = /* var of type " + inp.type + " here */ ;\n";
-            });
-
-            code += "\nvar "+contractName+"Contract = web3.eth.contract("+interface.replace("\n","")+");"
-                +"\nvar "+contractName+" = "+contractName+"Contract.new(";
-            
-            $.each(funABI.inputs, function(i, inp) {
-                code += "\n   "+inp.name+",";
-            });
-                        
-            code += "\n   {"+
-            "\n     from: web3.eth.accounts[0], "+
-            "\n     data: '"+bytecode+"', "+
-            "\n     gas: 3000000"+
-            "\n   }, function(e, contract){"+
-            "\n    if (typeof contract.address != 'undefined') {"+            
-            "\n         console.log(e, contract);"+
-            "\n         console.log('Contract mined! address: ' + contract.address + ' transactionHash: ' + contract.transactionHash);" +
-            "\n    }" +
-            "\n })";
-
-
-            return code;
-        };
-
-        var combined = function(contractName, interface, bytecode){
-            return JSON.stringify( [{name: contractName, interface: interface, bytecode: bytecode}]);
-
-        };
-
-        var renderContracts = function(data, source) {
-            window.localStorage.setItem( SOL_CACHE_KEY, source );
-
-            $('#output').empty();
-            for (var contractName in data.contracts) {
-                var contract = data.contracts[contractName];
-                var title = $('<h3 class="title"/>').text(contractName);
-                var contractOutput = $('<div class="contractOutput"/>')
-                    .append(title);
-                var body = $('<div class="body" />')
-                contractOutput.append( body );
-                if (contract.bytecode.length > 0)
-                    title.append($('<div class="size"/>').text((contract.bytecode.length / 2) + ' bytes'))
-                    body.append(getExecuteInterface(contract, contractName))
-                        .append(tableRow('Bytecode', contract.bytecode));
-                body.append(tableRow('Interface', contract['interface']))
-                    .append(textRow('Web3 deploy', gethDeploy(contractName.toLowerCase(),contract['interface'],contract.bytecode), 'deploy'))
-                    .append(textRow('uDApp', combined(contractName,contract['interface'],contract.bytecode), 'deploy'))
-                    .append(getDetails(contract, source, contractName));
-
-                $('#output').append(contractOutput);
-                title.click(function(ev){ $(this).parent().toggleClass('hide') });
-            }
-
-            $('.col2 input,textarea').click(function() { this.select(); } );
-        };
-        var tableRowItems = function(first, second, cls) {
-            return $('<div class="row"/>')
-                .addClass(cls)
-                .append($('<div class="col1">').append(first))
-                .append($('<div class="col2">').append(second));
-        };
-        var tableRow = function(description, data) {
-            return tableRowItems(
-                $('<span/>').text(description),
-                $('<input readonly="readonly"/>').val(data));
-        };
-        var textRow = function(description, data, cls) {
-            return tableRowItems(
-                $('<strong/>').text(description),
-                $('<textarea readonly="readonly" class="gethDeployText"/>').val(data),
-                cls);
-        };
-        var getDetails = function(contract, source, contractName) {
-            var button = $('<button>Details</button>');
-            var details = $('<div style="display: none;"/>')
-                .append(tableRow('Solidity Interface', contract.solidity_interface))
-                .append(tableRow('Opcodes', contract.opcodes));
-            var funHashes = '';
-            for (var fun in contract.functionHashes)
-                funHashes += contract.functionHashes[fun] + ' ' + fun + '\n';
-            details.append($('<span class="col1">Functions</span>'));
-            details.append($('<pre/>').text(funHashes));
-            details.append($('<span class="col1">Gas Estimates</span>'));
-            details.append($('<pre/>').text(formatGasEstimates(contract.gasEstimates)));
-            if (contract.runtimeBytecode && contract.runtimeBytecode.length > 0)
-                details.append(tableRow('Runtime Bytecode', contract.runtimeBytecode));
-            if (contract.assembly !== null)
-            {
-                details.append($('<span class="col1">Assembly</span>'));
-                var assembly = $('<pre/>').text(formatAssemblyText(contract.assembly, '', source));
-                details.append(assembly);
-            }
-            button.click(function() { detailsOpen[contractName] = !detailsOpen[contractName]; details.toggle(); });
-            if (detailsOpen[contractName])
-                details.show();
-            return $('<div/>').append(button).append(details);
-        };
-        var formatGasEstimates = function(data) {
-            var gasToText = function(g) { return g === null ? 'unknown' : g; }
-            var text = '';
-            if ('creation' in data)
-                text += 'Creation: ' + gasToText(data.creation[0]) + ' + ' + gasToText(data.creation[1]) + '\n';
-            text += 'External:\n';
-            for (var fun in data.external)
-                text += '  ' + fun + ': ' + gasToText(data.external[fun]) + '\n';
-            text += 'Internal:\n';
-            for (var fun in data.internal)
-                text += '  ' + fun + ': ' + gasToText(data.internal[fun]) + '\n';
-            return text;
-        };
-        var formatAssemblyText = function(asm, prefix, source) {
-            if (typeof(asm) == typeof('') || asm === null || asm === undefined)
-                return prefix + asm + '\n';
-            var text = prefix + '.code\n';
-            $.each(asm['.code'], function(i, item) {
-                var v = item.value === undefined ? '' : item.value;
-                var src = '';
-                if (item.begin !== undefined && item.end != undefined)
-                    src = source.slice(item.begin, item.end).replace('\n', '\\n', 'g');
-                if (src.length > 30)
-                    src = src.slice(0, 30) + '...';
-                if (item.name != 'tag')
-                    text += '  ';
-                text += prefix + item.name + ' ' + v + '\t\t\t' + src +  '\n';
-            });
-            text += prefix + '.data\n';
-            if (asm['.data'])
-                $.each(asm['.data'], function(i, item) {
-                    text += '  ' + prefix + '' + i + ':\n';
-                    text += formatAssemblyText(item, prefix + '    ', source);
-                });
-
-            return text;
-        };
-        $('.asmOutput button').click(function() {$(this).parent().find('pre').toggle(); } )
-
-        // ----------------- VM ----------------------
-
-        var stateTrie = new EthVm.Trie();
-        var vm = new EthVm.VM(stateTrie);
-        //@todo this does not calculate the gas costs correctly but gets the job done.
-        var identityCode = 'return { gasUsed: 1, return: opts.data, exception: 1 };';
-        var identityAddr = ethUtil.pad(new Buffer('04', 'hex'), 20)
-        vm.loadPrecompiled(identityAddr, identityCode);
-        var secretKey = '3cd7232cd6f3fc66a57a6bedc1a8ed6c228fff0a327e169c2bcc5e869ed49511'
-        var publicKey = '0406cc661590d48ee972944b35ad13ff03c7876eae3fd191e8a2f77311b0a3c6613407b5005e63d7d8d76b89d5f900cde691497688bb281e07a5052ff61edebdc0'
-        var address = ethUtil.pubToAddress(new Buffer(publicKey, 'hex'));
-        $('#txorigin').text('0x' + address.toString('hex'));
-        var account = new EthVm.Account();
-        account.balance = 'f00000000000000001';
-        var nonce = 0;
-        stateTrie.put(address, account.serialize());
-        var runTx = function(data, to, cb) {
-            var tx = new EthVm.Transaction({
-                nonce: new Buffer([nonce++]), //@todo count beyond 255
-                gasPrice: '01',
-                gasLimit: '3000000000', // plenty
-                to: to,
-                data: data
-            });
-            tx.sign(new Buffer(secretKey, 'hex'));
-            vm.runTx({tx: tx}, cb);
-        };
-
-        var getConstructorInterface = function(abi) {
-            var funABI = {'name':'','inputs':[],'type':'constructor','outputs':[]};
-            for (var i = 0; i < abi.length; i++)
-                if (abi[i].type == 'constructor') {
-                    funABI.inputs = abi[i].inputs || [];
-                    break;
-                }
-            return funABI;
-        };
-
-        var getCallButton = function(args) {
-            // args.abi, args.bytecode [constr only], args.address [fun only]
-            // args.appendFunctions [constr only]
-            var isConstructor = args.bytecode !== undefined;
-            var fun = new web3.eth.function(args.abi);
-            var inputs = '';
-            $.each(args.abi.inputs, function(i, inp) {
-                if (inputs != '') inputs += ', ';
-                inputs += inp.type + ' ' + inp.name;
-            });
-            var inputField = $('<input/>').attr('placeholder', inputs);
-            var outputSpan = $('<div class="output"/>');
-            var button = $('<button/>')
-                .text(args.bytecode ? 'Create' : fun.displayName())
-                .click(function() {
-                    var funArgs = $.parseJSON('[' + inputField.val() + ']');
-                    var data = fun.toPayload(funArgs).data;
-                    if (data.slice(0, 2) == '0x') data = data.slice(2);
-                    if (isConstructor)
-                        data = args.bytecode + data.slice(8);
-                    outputSpan.text('...');
-                    runTx(data, args.address, function(err, result) {
-                        if (err)
-                            outputSpan.text(err);
-                        else if (isConstructor) {
-                            outputSpan.text(' Creation used ' + result.vm.gasUsed.toString(10) + ' gas.');
-                            args.appendFunctions(result.createdAddress);
-                        } else {
-                            var outputObj = fun.unpackOutput('0x' + result.vm.return.toString('hex'));
-                            outputSpan.text(' Returned: ' + JSON.stringify(outputObj));
-                        }
-                    });
-                });
-            if (!isConstructor)
-                button.addClass('runButton');
-            var c = $('<div class="contractProperty"/>')
-                .append(button);
-            if (args.abi.inputs.length > 0)
-                c.append(inputField);
-            return c.append(outputSpan);
-        };
-
-        var getExecuteInterface = function(contract, name) {
-            var abi = $.parseJSON(contract.interface);
-            var execInter = $('<div/>');
-            var funABI = getConstructorInterface(abi);
-
-            var appendFunctions = function(address) {
-                var instance = $('<div class="contractInstance"/>');
-                var title = $('<span class="title"/>').text('Contract at ' + address.toString('hex') );
-                instance.append(title);
-                $.each(abi, function(i, funABI) {
-                    if (funABI.type != 'function') return;
-                    instance.append(getCallButton({
-                        abi: funABI,
-                        address: address
-                    }));
-                });
-                execInter.append(instance);
-                title.click(function(ev){ $(this).parent().toggleClass('hide') });
-            };
-
-            if (contract.bytecode.length > 0)
-                execInter
-                    .append(getCallButton({
-                        abi: funABI,
-                        bytecode: contract.bytecode,
-                        appendFunctions: appendFunctions
-                    }));
-            return execInter;
-        };
-
-    </script>
-=======
 	
 
 	<div id="editor">
@@ -859,7 +399,7 @@
 			code += "\n   {"+
 			"\n     from: web3.eth.accounts[0], "+
 			"\n     data: '"+bytecode+"', "+
-			"\n     gas: 1000000"+
+			"\n     gas: 3000000"+
 			"\n   }, function(e, contract){"+
 			"\n    if (typeof contract.address != 'undefined') {"+            
 			"\n         console.log(e, contract);"+
@@ -1092,6 +632,5 @@
 		};
 
 	</script>
->>>>>>> ad567503
 </body>
 </html>