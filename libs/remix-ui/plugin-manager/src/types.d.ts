--- conflicted
+++ resolved
@@ -180,19 +180,7 @@
   hash: string
   methods: string[]
   location: string
-<<<<<<< HEAD
-<<<<<<< HEAD
-<<<<<<< HEAD
-  canActivate?: any
-=======
   canActivate: any
->>>>>>> ceb5496f4 (fix whitespaces and canactivate)
-=======
-  canActivate: string[]
->>>>>>> cb86d9b5a (Update types.d.ts)
-=======
-  canActivate: string[]
->>>>>>> 414b96f4
 }
 
 export type PluginManagerProfile = Profile & {
