{
  "version": 1,
  "projects": {
    "remix-ide": {
      "root": "apps/remix-ide",
      "sourceRoot": "apps/remix-ide/src",
      "projectType": "application",
      "schematics": {},
      "architect": {
        "build": {
          "builder": "@nrwl/web:build",
          "options": {
            "outputPath": "dist/apps/remix-ide",
            "index": "apps/remix-ide/src/webpack.index.html",
            "main": "apps/remix-ide/src/main.js",
            "polyfills": "apps/remix-ide/src/polyfills.js",
            "tsConfig": "apps/remix-ide/tsconfig.app.json",
            "assets": [
              "apps/remix-ide/src/assets",
              "apps/remix-ide/src/index.html",
              "apps/remix-ide/src/favicon.ico"
            ],
            "styles": [],
            "scripts": [],
            "webpackConfig": "apps/remix-ide/webpack.config.js",
            "maxWorkers": 2
          },
          "configurations": {
            "production": {
              "fileReplacements": [
                {
                  "replace": "apps/remix-ide/src/environments/environment.js",
                  "with": "apps/remix-ide/src/environments/environment.prod.js"
                }
              ],
              "optimization": true,
              "outputHashing": "all",
              "sourceMap": false,
              "extractCss": true,
              "namedChunks": false,
              "extractLicenses": true,
              "vendorChunk": false,
              "budgets": [
                {
                  "type": "initial",
                  "maximumWarning": "2mb",
                  "maximumError": "5mb"
                }
              ]
            }
          }
        },
        "serve": {
          "builder": "@nrwl/web:dev-server",
          "options": {
            "buildTarget": "remix-ide:build",
            "port": 8080,
            "exclude": [
              "**/node_modules/**",
              "apps/remix-ide/build/**/*.js",
              "apps/remix-ide/src/app/editor/mode-solidity.js",
              "apps/remix-ide/js/**/*.js",
              "apps/remix-ide/src/assets/js/**/*.js"
            ]
          },
          "configurations": {
            "production": {
              "buildTarget": "remix-ide:build:production"
            }
          }
        },
        "lint": {
          "builder": "@nrwl/linter:lint",
          "options": {
            "linter": "eslint",
            "config": "apps/remix-ide/.eslintrc",
            "files": ["apps/remix-ide/src/**/*.js"],
            "exclude": [
              "**/node_modules/**",
              "apps/remix-ide/src/app/editor/mode-solidity.js",
              "apps/remix-ide/src/assets/js/**/*.js"
            ]
          }
        },
        "test": {
          "builder": "@nrwl/workspace:run-commands",
          "options": {
            "commands": [
              {
                "command": "csslint && node apps/remix-ide/test/index.js"
              }
            ]
          }
        }
      }
    },
    "remix-ide-e2e": {
      "root": "apps/remix-ide-e2e",
      "sourceRoot": "apps/remix-ide-e2e/src",
      "projectType": "application",
      "architect": {
        "lint": {
          "builder": "@nrwl/linter:lint",
          "options": {
            "linter": "eslint",
            "tsConfig": ["apps/remix-ide-e2e/tsconfig.e2e.json"],
            "exclude": ["**/node_modules/**", "!apps/remix-ide-e2e/**/*"]
          }
        }
      }
    },
    "remix-analyzer": {
      "root": "libs/remix-analyzer",
      "sourceRoot": "libs/remix-analyzer/src",
      "projectType": "library",
      "schematics": {},
      "architect": {
        "lint": {
          "builder": "@nrwl/linter:lint",
          "options": {
            "linter": "eslint",
            "config": "libs/remix-analyzer/.eslintrc",
            "tsConfig": ["libs/remix-analyzer/tsconfig.lib.json"],
            "exclude": ["**/node_modules/**", "libs/remix-analyzer/test/**/*"]
          }
        },
        "test": {
          "builder": "@nrwl/workspace:run-commands",
          "options": {
            "commands": ["./../../node_modules/.bin/npm-run-all test"],
            "cwd": "libs/remix-analyzer"
          }
        },
        "build": {
          "builder": "@nrwl/node:package",
          "options": {
            "outputPath": "dist/libs/remix-analyzer",
            "tsConfig": "libs/remix-analyzer/tsconfig.lib.json",
            "packageJson": "libs/remix-analyzer/package.json",
            "main": "libs/remix-analyzer/src/index.ts",
            "assets": ["libs/remix-analyzer/*.md"]
          }
        }
      }
    },
    "remix-astwalker": {
      "root": "libs/remix-astwalker",
      "sourceRoot": "libs/remix-astwalker/src",
      "projectType": "library",
      "schematics": {},
      "architect": {
        "lint": {
          "builder": "@nrwl/linter:lint",
          "options": {
            "linter": "eslint",
            "config": "libs/remix-astwalker/.eslintrc",
            "tsConfig": ["libs/remix-astwalker/tsconfig.lib.json"],
            "exclude": ["**/node_modules/**", "libs/remix-astwalker/tests/**/*"]
          }
        },
        "test": {
          "builder": "@nrwl/workspace:run-commands",
          "options": {
            "commands": ["./../../node_modules/.bin/npm-run-all test"],
            "cwd": "libs/remix-astwalker"
          }
        },
        "build": {
          "builder": "@nrwl/node:package",
          "options": {
            "outputPath": "dist/libs/remix-astwalker",
            "tsConfig": "libs/remix-astwalker/tsconfig.lib.json",
            "packageJson": "libs/remix-astwalker/package.json",
            "main": "libs/remix-astwalker/src/index.ts",
            "assets": ["libs/remix-astwalker/*.md"]
          }
        }
      }
    },
    "remix-debug": {
      "root": "libs/remix-debug",
      "sourceRoot": "libs/remix-debug/",
      "projectType": "library",
      "schematics": {},
      "architect": {
        "lint": {
          "builder": "@nrwl/linter:lint",
          "options": {
            "linter": "eslint",
            "config": "libs/remix-debug/.eslintrc",
            "tsConfig": ["libs/remix-debug/tsconfig.lib.json"],
            "exclude": ["**/node_modules/**", "libs/remix-debug/test/**/*"]
          }
        },
        "test": {
          "builder": "@nrwl/workspace:run-commands",
          "options": {
            "commands": ["./../../node_modules/.bin/npm-run-all test"],
            "cwd": "libs/remix-debug"
          }
        },
        "build": {
          "builder": "@nrwl/node:package",
          "options": {
            "outputPath": "dist/libs/remix-debug",
            "tsConfig": "libs/remix-debug/tsconfig.lib.json",
            "packageJson": "libs/remix-debug/package.json",
            "main": "libs/remix-debug/src/index.ts",
            "assets": [
              {
                "glob": "rdb",
                "input": "libs/remix-debug/bin/",
                "output": "bin/"
              },
              {
                "glob": "*.md",
                "input": "libs/remix-debug/",
                "output": "/"
              }
            ]
          }
        }
      }
    },
    "remix-lib": {
      "root": "libs/remix-lib",
      "sourceRoot": "libs/remix-lib/",
      "projectType": "library",
      "schematics": {},
      "architect": {
        "lint": {
          "builder": "@nrwl/linter:lint",
          "options": {
            "linter": "eslint",
            "config": "libs/remix-lib/.eslintrc",
            "tsConfig": ["libs/remix-lib/tsconfig.lib.json"],
            "exclude": ["**/node_modules/**", "libs/remix-lib/test/**/*"]
          }
        },
        "test": {
          "builder": "@nrwl/workspace:run-commands",
          "options": {
            "commands": ["./../../node_modules/.bin/npm-run-all test"],
            "cwd": "libs/remix-lib"
          }
        },
        "build": {
          "builder": "@nrwl/node:package",
          "options": {
            "outputPath": "dist/libs/remix-lib",
            "tsConfig": "libs/remix-lib/tsconfig.lib.json",
            "packageJson": "libs/remix-lib/package.json",
            "main": "libs/remix-lib/src/index.ts",
            "assets": ["libs/remix-lib/*.md"]
          }
        }
      }
    },
    "remix-simulator": {
      "root": "libs/remix-simulator",
      "sourceRoot": "libs/remix-simulator",
      "projectType": "library",
      "schematics": {},
      "architect": {
        "lint": {
          "builder": "@nrwl/linter:lint",
          "options": {
            "linter": "eslint",
            "config": "libs/remix-simulator/.eslintrc",
            "tsConfig": ["libs/remix-simulator/tsconfig.lib.json"],
            "exclude": ["**/node_modules/**", "libs/remix-simulator/test/**/*"]
          }
        },
        "test": {
          "builder": "@nrwl/workspace:run-commands",
          "options": {
            "commands": ["./../../node_modules/.bin/npm-run-all test"],
            "cwd": "libs/remix-simulator"
          }
        },
        "build": {
          "builder": "@nrwl/node:package",
          "options": {
            "outputPath": "dist/libs/remix-simulator",
            "tsConfig": "libs/remix-simulator/tsconfig.lib.json",
            "packageJson": "libs/remix-simulator/package.json",
            "main": "libs/remix-simulator/src/index.ts",
            "assets": [
              {
                "glob": "ethsim",
                "input": "libs/remix-simulator/bin/",
                "output": "bin/"
              },
              {
                "glob": "*.md",
                "input": "libs/remix-simulator/",
                "output": "/"
              }
            ]
          }
        }
      }
    },
    "remix-solidity": {
      "root": "libs/remix-solidity",
      "sourceRoot": "libs/remix-solidity/src",
      "projectType": "library",
      "schematics": {},
      "architect": {
        "lint": {
          "builder": "@nrwl/linter:lint",
          "options": {
            "linter": "eslint",
            "config": "libs/remix-solidity/.eslintrc",
            "tsConfig": ["libs/remix-solidity/tsconfig.lib.json"],
            "exclude": ["**/node_modules/**"]
          }
        },
        "test": {
          "builder": "@nrwl/workspace:run-commands",
          "options": {
            "commands": ["./../../node_modules/.bin/npm-run-all test"],
            "cwd": "libs/remix-solidity"
          }
        },
        "build": {
          "builder": "@nrwl/node:package",
          "options": {
            "outputPath": "dist/libs/remix-solidity",
            "tsConfig": "libs/remix-solidity/tsconfig.lib.json",
            "packageJson": "libs/remix-solidity/package.json",
            "main": "libs/remix-solidity/src/index.ts",
            "assets": ["libs/remix-solidity/*.md"]
          }
        }
      }
    },
    "remix-tests": {
      "root": "libs/remix-tests",
      "sourceRoot": "libs/remix-tests/src",
      "projectType": "library",
      "schematics": {},
      "architect": {
        "lint": {
          "builder": "@nrwl/linter:lint",
          "options": {
            "linter": "eslint",
            "config": "libs/remix-tests/.eslintrc",
            "tsConfig": ["libs/remix-tests/tsconfig.lib.json"],
            "exclude": [
              "**/node_modules/**",
              "libs/remix-tests/tests/**/*",
              "**/dist/**"
            ]
          }
        },
        "test": {
          "builder": "@nrwl/jest:jest",
          "options": {
            "jestConfig": "libs/remix-tests/jest.config.js",
            "tsConfig": "libs/remix-tests/tsconfig.spec.json"
          }
        },
        "build": {
          "builder": "@nrwl/node:package",
          "options": {
            "outputPath": "dist/libs/remix-tests",
            "tsConfig": "libs/remix-tests/tsconfig.lib.json",
            "packageJson": "libs/remix-tests/package.json",
            "main": "libs/remix-tests/src/index.ts",
            "assets": [
              {
                "glob": "remix-tests",
                "input": "libs/remix-tests/bin/",
                "output": "bin/"
              },
              {
                "glob": "*.md",
                "input": "libs/remix-tests/",
                "output": "/"
              }
            ]
          }
        }
      }
    },
    "remix-url-resolver": {
      "root": "libs/remix-url-resolver",
      "sourceRoot": "libs/remix-url-resolver/src/",
      "projectType": "library",
      "schematics": {},
      "architect": {
        "lint": {
          "builder": "@nrwl/linter:lint",
          "options": {
            "linter": "eslint",
            "config": "libs/remix-url-resolver/.eslintrc",
            "tsConfig": ["libs/remix-url-resolver/tsconfig.lib.json"],
            "exclude": [
              "**/node_modules/**",
              "libs/remix-url-resolver/tests/**/*"
            ]
          }
        },
        "test": {
          "builder": "@nrwl/workspace:run-commands",
          "options": {
            "commands": ["./../../node_modules/.bin/npm-run-all test"],
            "cwd": "libs/remix-url-resolver"
          }
        },
        "build": {
          "builder": "@nrwl/node:package",
          "options": {
            "outputPath": "dist/libs/remix-url-resolver",
            "tsConfig": "libs/remix-url-resolver/tsconfig.lib.json",
            "packageJson": "libs/remix-url-resolver/package.json",
            "main": "libs/remix-url-resolver/src/index.ts",
            "assets": ["libs/remix-url-resolver/*.md"]
          }
        }
      }
    },
    "remixd": {
      "root": "libs/remixd",
      "sourceRoot": "libs/remixd/src",
      "projectType": "library",
      "schematics": {},
      "architect": {
        "lint": {
          "builder": "@nrwl/linter:lint",
          "options": {
            "linter": "eslint",
            "tsConfig": [
              "libs/remixd/tsconfig.lib.json",
              "libs/remixd/tsconfig.spec.json"
            ],
            "exclude": ["**/node_modules/**", "!libs/remixd/**/*"]
          }
        },
        "test": {
          "builder": "@nrwl/jest:jest",
          "options": {
            "jestConfig": "libs/remixd/jest.config.js",
            "tsConfig": "libs/remixd/tsconfig.spec.json",
            "passWithNoTests": true
          }
        },
        "build": {
          "builder": "@nrwl/node:package",
          "options": {
            "outputPath": "dist/libs/remixd",
            "tsConfig": "libs/remixd/tsconfig.lib.json",
            "packageJson": "libs/remixd/package.json",
            "main": "libs/remixd/src/index.ts",
            "assets": ["libs/remixd/*.md", "libs/remixd/src/origins.json"]
          }
        },
        "serve": {
          "builder": "@nrwl/workspace:run-commands",
          "options": {
            "commands": [
              {
                "command": "SERVE_SCRIPT='chmod +x dist/libs/remixd/bin/remixd.js; dist/libs/remixd/bin/remixd.js '; if [ {args.folder} != undefined ]; then SERVE_SCRIPT=${SERVE_SCRIPT}' -s {args.folder}'; fi; if [ {args.remixide} != undefined ]; then SERVE_SCRIPT=${SERVE_SCRIPT}' --remix-ide {args.remixide}'; fi; eval $SERVE_SCRIPT;"
              }
            ]
          }
        }
      }
    },
    "remix-ui-tree-view": {
      "root": "libs/remix-ui/tree-view",
      "sourceRoot": "libs/remix-ui/tree-view/src",
      "projectType": "library",
      "schematics": {},
      "architect": {
        "lint": {
          "builder": "@nrwl/linter:lint",
          "options": {
            "linter": "eslint",
            "tsConfig": [
              "libs/remix-ui/tree-view/tsconfig.lib.json",
              "libs/remix-ui/tree-view/tsconfig.spec.json"
            ],
            "exclude": ["**/node_modules/**", "!libs/remix-ui/tree-view/**/*"]
          }
        },
        "test": {
          "builder": "@nrwl/jest:jest",
          "options": {
            "jestConfig": "libs/remix-ui/tree-view/jest.config.js",
            "tsConfig": "libs/remix-ui/tree-view/tsconfig.spec.json",
            "passWithNoTests": true
          }
        }
      }
    },
    "remix-ui-debugger-ui": {
      "root": "libs/remix-ui/debugger-ui",
      "sourceRoot": "libs/remix-ui/debugger-ui/src",
      "projectType": "library",
      "schematics": {},
      "architect": {
        "lint": {
          "builder": "@nrwl/linter:lint",
          "options": {
            "linter": "eslint",
            "tsConfig": [
              "libs/remix-ui/debugger-ui/tsconfig.lib.json",
              "libs/remix-ui/debugger-ui/tsconfig.spec.json"
            ],
            "exclude": ["**/node_modules/**", "!libs/remix-ui/debugger-ui/**/*"]
          }
        },
        "test": {
          "builder": "@nrwl/jest:jest",
          "options": {
            "jestConfig": "libs/remix-ui/debugger-ui/jest.config.js",
            "tsConfig": "libs/remix-ui/debugger-ui/tsconfig.spec.json",
            "passWithNoTests": true
          }
        }
      }
    },
    "remix-ui-utils": {
      "root": "libs/remix-ui/utils",
      "sourceRoot": "libs/remix-ui/utils/src",
      "projectType": "library",
      "schematics": {},
      "architect": {
        "lint": {
          "builder": "@nrwl/linter:lint",
          "options": {
            "linter": "eslint",
            "tsConfig": [
              "libs/remix-ui/utils/tsconfig.lib.json",
              "libs/remix-ui/utils/tsconfig.spec.json"
            ],
            "exclude": ["**/node_modules/**", "!libs/remix-ui/utils/**/*"]
          }
        },
        "test": {
          "builder": "@nrwl/jest:jest",
          "options": {
            "jestConfig": "libs/remix-ui/utils/jest.config.js",
            "tsConfig": "libs/remix-ui/utils/tsconfig.spec.json",
            "passWithNoTests": true
          }
        }
      }
    },
    "remix-ui-clipboard": {
      "root": "libs/remix-ui/clipboard",
      "sourceRoot": "libs/remix-ui/clipboard/src",
      "projectType": "library",
      "schematics": {},
      "architect": {
        "lint": {
          "builder": "@nrwl/linter:lint",
          "options": {
            "linter": "eslint",
            "tsConfig": [
              "libs/remix-ui/clipboard/tsconfig.lib.json",
              "libs/remix-ui/clipboard/tsconfig.spec.json"
            ],
            "exclude": ["**/node_modules/**", "!libs/remix-ui/clipboard/**/*"]
          }
        },
        "test": {
          "builder": "@nrwl/jest:jest",
          "options": {
            "jestConfig": "libs/remix-ui/clipboard/jest.config.js",
            "tsConfig": "libs/remix-ui/clipboard/tsconfig.spec.json",
            "passWithNoTests": true
          }
        }
      }
    },
    "remix-ui-modal-dialog": {
      "root": "libs/remix-ui/modal-dialog",
      "sourceRoot": "libs/remix-ui/modal-dialog/src",
      "projectType": "library",
      "schematics": {},
      "architect": {
        "lint": {
          "builder": "@nrwl/linter:lint",
          "options": {
            "linter": "eslint",
            "tsConfig": [
              "libs/remix-ui/modal-dialog/tsconfig.lib.json",
              "libs/remix-ui/modal-dialog/tsconfig.spec.json"
            ],
            "exclude": [
              "**/node_modules/**",
              "!libs/remix-ui/modal-dialog/**/*"
            ]
          }
        },
        "test": {
          "builder": "@nrwl/jest:jest",
          "options": {
            "jestConfig": "libs/remix-ui/modal-dialog/jest.config.js",
            "tsConfig": "libs/remix-ui/modal-dialog/tsconfig.spec.json",
            "passWithNoTests": true
          }
        }
      }
    },
    "remix-ui-toaster": {
      "root": "libs/remix-ui/toaster",
      "sourceRoot": "libs/remix-ui/toaster/src",
      "projectType": "library",
      "schematics": {},
      "architect": {
        "lint": {
          "builder": "@nrwl/linter:lint",
          "options": {
            "linter": "eslint",
            "tsConfig": ["libs/remix-ui/toaster/tsconfig.lib.json"],
            "exclude": ["**/node_modules/**", "!libs/remix-ui/toaster/**/*"]
          }
        }
      }
    },
    "remix-ui-file-explorer": {
      "root": "libs/remix-ui/file-explorer",
      "sourceRoot": "libs/remix-ui/file-explorer/src",
      "projectType": "library",
      "schematics": {},
      "architect": {
        "lint": {
          "builder": "@nrwl/linter:lint",
          "options": {
            "linter": "eslint",
            "tsConfig": ["libs/remix-ui/file-explorer/tsconfig.lib.json"],
            "exclude": [
              "**/node_modules/**",
              "!libs/remix-ui/file-explorer/**/*"
            ]
          }
        }
      }
    },
    "debugger": {
      "root": "apps/debugger",
      "sourceRoot": "apps/debugger/src",
      "projectType": "application",
      "schematics": {},
      "architect": {
        "build": {
          "builder": "@nrwl/web:build",
          "options": {
            "outputPath": "dist/apps/debugger",
            "index": "apps/debugger/src/index.html",
            "main": "apps/debugger/src/main.tsx",
            "polyfills": "apps/debugger/src/polyfills.ts",
            "tsConfig": "apps/debugger/tsconfig.app.json",
            "assets": [
              "apps/debugger/src/assets",
              "apps/debugger/src/index.html",
              "apps/debugger/src/favicon.ico"
            ],
            "styles": [],
            "scripts": [],
            "webpackConfig": "apps/debugger/webpack.config.js",
            "maxWorkers": 2
          },
          "configurations": {
            "production": {
              "fileReplacements": [
                {
                  "replace": "apps/debugger/src/environments/environment.ts",
                  "with": "apps/debugger/src/environments/environment.prod.ts"
                }
              ],
              "optimization": true,
              "outputHashing": "all",
              "sourceMap": false,
              "extractCss": true,
              "namedChunks": false,
              "extractLicenses": true,
              "vendorChunk": false,
              "budgets": [
                {
                  "type": "initial",
                  "maximumWarning": "2mb",
                  "maximumError": "5mb"
                }
              ]
            }
          }
        },
        "serve": {
          "builder": "@nrwl/web:dev-server",
          "options": {
            "buildTarget": "debugger:build"
          },
          "configurations": {
            "production": {
              "buildTarget": "debugger:build:production"
            }
          }
        },
        "lint": {
          "builder": "@angular-devkit/build-angular:tslint",
          "options": {
            "tsConfig": ["apps/debugger/tsconfig.app.json"],
            "exclude": ["**/node_modules/**", "!apps/debugger/**/*"]
          }
        }
      }
    },
    "remix-ui-workspace": {
      "root": "libs/remix-ui/workspace",
      "sourceRoot": "libs/remix-ui/workspace/src",
      "projectType": "library",
      "schematics": {},
      "architect": {
        "lint": {
          "builder": "@nrwl/linter:lint",
          "options": {
            "linter": "eslint",
            "tsConfig": ["libs/remix-ui/workspace/tsconfig.lib.json"],
            "exclude": ["**/node_modules/**", "!libs/remix-ui/workspace/**/*"]
          }
        }
      }
    },
    "remix-ui-settings": {
      "root": "libs/remix-ui/settings",
      "sourceRoot": "libs/remix-ui/settings/src",
      "projectType": "library",
      "schematics": {},
      "architect": {
        "lint": {
          "builder": "@nrwl/linter:lint",
          "options": {
            "linter": "eslint",
            "tsConfig": ["libs/remix-ui/settings/tsconfig.lib.json"],
            "exclude": ["**/node_modules/**", "!libs/remix-ui/settings/**/*"]
          }
        }
      }
    },
    "remix-ui-static-analyser": {
      "root": "libs/remix-ui/static-analyser",
      "sourceRoot": "libs/remix-ui/static-analyser/src",
      "projectType": "library",
      "schematics": {},
      "architect": {
        "lint": {
          "builder": "@nrwl/linter:lint",
          "options": {
            "linter": "eslint",
            "tsConfig": ["libs/remix-ui/static-analyser/tsconfig.lib.json"],
            "exclude": [
              "**/node_modules/**",
              "!libs/remix-ui/static-analyser/**/*"
            ]
          }
        }
      }
    },
    "remix-ui-checkbox": {
      "root": "libs/remix-ui/checkbox",
      "sourceRoot": "libs/remix-ui/checkbox/src",
      "projectType": "library",
      "schematics": {},
      "architect": {
        "lint": {
          "builder": "@nrwl/linter:lint",
          "options": {
            "linter": "eslint",
            "tsConfig": ["libs/remix-ui/checkbox/tsconfig.lib.json"],
            "exclude": ["**/node_modules/**", "!libs/remix-ui/checkbox/**/*"]
          }
        }
      }
    },
<<<<<<< HEAD
    "remix-ui-plugin-manager": {
      "root": "libs/remix-ui/plugin-manager",
      "sourceRoot": "libs/remix-ui/plugin-manager/src",
=======
    "remix-core-plugin": {
      "root": "libs/remix-core-plugin",
      "sourceRoot": "libs/remix-core-plugin/src",
>>>>>>> 03cf7407
      "projectType": "library",
      "schematics": {},
      "architect": {
        "lint": {
          "builder": "@nrwl/linter:lint",
          "options": {
            "linter": "eslint",
<<<<<<< HEAD
            "tsConfig": ["libs/remix-ui/plugin-manager/tsconfig.lib.json"],
            "exclude": [
              "**/node_modules/**",
              "!libs/remix-ui/plugin-manager/**/*"
            ]
          }
=======
            "tsConfig": [
              "libs/remix-core-plugin/tsconfig.lib.json"
            ],
            "exclude": [
              "**/node_modules/**",
              "!libs/remix-core-plugin/**/*"
            ]
          }
        },
        "build": {
          "builder": "@nrwl/node:package",
          "options": {
            "outputPath": "dist/libs/core-plugin",
            "tsConfig": "libs/remix-core-plugin/tsconfig.lib.json",
            "packageJson": "libs/remix-core-plugin/package.json",
            "main": "libs/remix-core-plugin/src/index.ts"
          }
        }
      }
    },
    "remix-ui-solidity-compiler": {
      "root": "libs/remix-ui/solidity-compiler",
      "sourceRoot": "libs/remix-ui/solidity-compiler/src",
      "projectType": "library",
      "schematics": {},
      "architect": {
        "lint": {
          "builder": "@nrwl/linter:lint",
          "options": {
            "linter": "eslint",
            "tsConfig": ["libs/remix-ui/solidity-compiler/tsconfig.lib.json"],
            "exclude": [
              "**/node_modules/**",
              "!libs/remix-ui/solidity-compiler/**/*"
            ]
          }
        }
      }
    },
    "remix-ui-publish-to-storage": {
      "root": "libs/remix-ui/publish-to-storage",
      "sourceRoot": "libs/remix-ui/publish-to-storage/src",
      "projectType": "library",
      "schematics": {},
      "architect": {
        "lint": {
          "builder": "@nrwl/linter:lint",
          "options": {
            "linter": "eslint",
            "tsConfig": ["libs/remix-ui/publish-to-storage/tsconfig.lib.json"],
            "exclude": [
              "**/node_modules/**",
              "!libs/remix-ui/publish-to-storage/**/*"
            ]
          }
        }
      }
    },
    "remix-ui-renderer": {
      "root": "libs/remix-ui/renderer",
      "sourceRoot": "libs/remix-ui/renderer/src",
      "projectType": "library",
      "schematics": {},
      "architect": {
        "lint": {
          "builder": "@nrwl/linter:lint",
          "options": {
            "linter": "eslint",
            "tsConfig": ["libs/remix-ui/renderer/tsconfig.lib.json"],
            "exclude": ["**/node_modules/**", "!libs/remix-ui/renderer/**/*"]
          }
>>>>>>> 03cf7407
        }
      }
    }
  },
  "cli": {
    "defaultCollection": "@nrwl/react"
  },
  "schematics": {
    "@nrwl/workspace": {
      "library": {
        "linter": "eslint"
      }
    },
    "@nrwl/cypress": {
      "cypress-project": {
        "linter": "eslint"
      }
    },
    "@nrwl/react": {
      "application": {
        "style": "css",
        "linter": "eslint",
        "babel": true
      },
      "component": {
        "style": "css"
      },
      "library": {
        "style": "css",
        "linter": "eslint"
      }
    },
    "@nrwl/next": {
      "application": {
        "linter": "eslint"
      }
    },
    "@nrwl/web": {
      "application": {
        "linter": "eslint"
      }
    },
    "@nrwl/node": {
      "application": {
        "linter": "eslint"
      },
      "library": {
        "linter": "eslint"
      }
    },
    "@nrwl/nx-plugin": {
      "plugin": {
        "linter": "eslint"
      }
    },
    "@nrwl/nest": {
      "application": {
        "linter": "eslint"
      }
    },
    "@nrwl/express": {
      "application": {
        "linter": "eslint"
      },
      "library": {
        "linter": "eslint"
      }
    }
  },
  "defaultProject": "remix-ide"
}<|MERGE_RESOLUTION|>--- conflicted
+++ resolved
@@ -777,30 +777,25 @@
         }
       }
     },
-<<<<<<< HEAD
     "remix-ui-plugin-manager": {
       "root": "libs/remix-ui/plugin-manager",
       "sourceRoot": "libs/remix-ui/plugin-manager/src",
-=======
+      "tsConfig": ["libs/remix-ui/plugin-manager/tsconfig.lib.json"],
+            "exclude": [
+              "**/node_modules/**",
+              "!libs/remix-ui/plugin-manager/**/*"
+            ]
+     }
     "remix-core-plugin": {
       "root": "libs/remix-core-plugin",
       "sourceRoot": "libs/remix-core-plugin/src",
->>>>>>> 03cf7407
-      "projectType": "library",
-      "schematics": {},
-      "architect": {
-        "lint": {
-          "builder": "@nrwl/linter:lint",
-          "options": {
-            "linter": "eslint",
-<<<<<<< HEAD
-            "tsConfig": ["libs/remix-ui/plugin-manager/tsconfig.lib.json"],
-            "exclude": [
-              "**/node_modules/**",
-              "!libs/remix-ui/plugin-manager/**/*"
-            ]
-          }
-=======
+      "projectType": "library",
+      "schematics": {},
+      "architect": {
+        "lint": {
+          "builder": "@nrwl/linter:lint",
+          "options": {
+            "linter": "eslint",
             "tsConfig": [
               "libs/remix-core-plugin/tsconfig.lib.json"
             ],
@@ -872,7 +867,7 @@
             "tsConfig": ["libs/remix-ui/renderer/tsconfig.lib.json"],
             "exclude": ["**/node_modules/**", "!libs/remix-ui/renderer/**/*"]
           }
->>>>>>> 03cf7407
+
         }
       }
     }
