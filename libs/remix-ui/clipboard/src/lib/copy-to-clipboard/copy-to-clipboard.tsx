--- conflicted
+++ resolved
@@ -6,11 +6,8 @@
 
 export const CopyToClipboard = ({ content, tip='Copy', icon='fa-copy', ...otherProps }) => {
   const [message, setMessage] = useState(tip)
-<<<<<<< HEAD
-  const handleClick = () => {
-=======
+
   const handleClick = (event) => {
->>>>>>> bf29aec3
     if (content && content !== '') { // module `copy` keeps last copied thing in the memory, so don't show tooltip if nothing is copied, because nothing was added to memory
       try {
         if (typeof content !== 'string') {
