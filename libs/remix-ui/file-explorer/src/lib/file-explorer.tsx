import React, { useEffect, useState, useRef, useReducer } from 'react' // eslint-disable-line
// import { DragDropContext, Droppable, Draggable } from 'react-beautiful-dnd' // eslint-disable-line
import { TreeView, TreeViewItem } from '@remix-ui/tree-view' // eslint-disable-line
import { ModalDialog } from '@remix-ui/modal-dialog' // eslint-disable-line
import { Toaster } from '@remix-ui/toaster' // eslint-disable-line
import Gists from 'gists'
import { FileExplorerMenu } from './file-explorer-menu' // eslint-disable-line
import { FileExplorerContextMenu } from './file-explorer-context-menu' // eslint-disable-line
import { FileExplorerProps, File } from './types'
import { fileSystemReducer, fileSystemInitialState } from './reducers/fileSystem'
import { fetchDirectory, init, resolveDirectory, addInputField, removeInputField } from './actions/fileSystem'
import * as helper from '../../../../../apps/remix-ide/src/lib/helper'
import QueryParams from '../../../../../apps/remix-ide/src/lib/query-params'
import { customAction } from '@remixproject/plugin-api/lib/file-system/file-panel'

import './css/file-explorer.css'

const queryParams = new QueryParams()

const initialActions = [{
  id: 'newFile',
  name: 'New File',
  type: ['folder'],
  path: [],
  extension: [],
  pattern: []
}, {
  id: 'newFolder',
  name: 'New Folder',
  type: ['folder'],
  path: [],
  extension: [],
  pattern: []
}, {
  id: 'rename',
  name: 'Rename',
  type: ['file', 'folder'],
  path: [],
  extension: [],
  pattern: []
}, {
  id: 'delete',
  name: 'Delete',
  type: ['file', 'folder'],
  path: [],
  extension: [],
  pattern: []
}, {
  id: 'pushChangesToGist',
  name: 'Push changes to gist',
  type: [],
  path: [],
  extension: [],
  pattern: ['^browser/gists/([0-9]|[a-z])*$']
}, {
  id: 'run',
  name: 'Run',
  type: [],
  path: [],
  extension: ['.js'],
  pattern: []
}]

export const FileExplorer = (props: FileExplorerProps) => {
  const { name, registry, plugin, focusRoot, contextMenuItems, displayInput, externalUploads } = props
  const [state, setState] = useState({
    focusElement: [{
      key: '',
      type: 'folder'
    }],
    files: [],
    fileManager: null,
    ctrlKey: false,
    newFileName: '',
<<<<<<< HEAD
    actions: initialActions,
=======
    actions: [{
      id: 'newFile',
      name: 'New File',
      type: ['folder', 'gist'],
      path: [],
      extension: [],
      pattern: []
    }, {
      id: 'newFolder',
      name: 'New Folder',
      type: ['folder', 'gist'],
      path: [],
      extension: [],
      pattern: []
    }, {
      id: 'rename',
      name: 'Rename',
      type: ['file', 'folder'],
      path: [],
      extension: [],
      pattern: []
    }, {
      id: 'delete',
      name: 'Delete',
      type: ['file', 'folder', 'gist'],
      path: [],
      extension: [],
      pattern: []
    }, {
      id: 'run',
      name: 'Run',
      type: [],
      path: [],
      extension: ['.js'],
      pattern: []
    }, {
      id: 'pushChangesToGist',
      name: 'Push changes to gist',
      type: ['gist'],
      path: [],
      extension: [],
      pattern: []
    }, {
      id: 'publishFolderToGist',
      name: 'Publish folder to gist',
      type: ['folder'],
      path: [],
      extension: [],
      pattern: []
    }, {
      id: 'publishFileToGist',
      name: 'Publish file to gist',
      type: ['file'],
      path: [],
      extension: [],
      pattern: []
    }, {
      id: 'copy',
      name: 'Copy',
      type: ['folder', 'file'],
      path: [],
      extension: [],
      pattern: []
    }],
>>>>>>> 0354295b
    focusContext: {
      element: null,
      x: null,
      y: null,
      type: ''
    },
    focusEdit: {
      element: null,
      type: '',
      isNew: false,
      lastEdit: ''
    },
    expandPath: [name],
    focusModal: {
      hide: true,
      title: '',
      message: '',
      okLabel: '',
      okFn: () => {},
      cancelLabel: '',
      cancelFn: () => {},
      handleHide: null
    },
    modals: [],
    toasterMsg: '',
    mouseOverElement: null,
    showContextMenu: false,
    reservedKeywords: [name, 'gist-'],
    copyElement: []
  })
  const [canPaste, setCanPaste] = useState(false)
  const [fileSystem, dispatch] = useReducer(fileSystemReducer, fileSystemInitialState)
  const editRef = useRef(null)

  useEffect(() => {
    if (props.filesProvider) {
      init(props.filesProvider, props.name, props.plugin, props.registry)(dispatch)
    }
  }, [props.filesProvider, props.name])

  useEffect(() => {
    const provider = fileSystem.provider.provider

    if (provider) {
      fetchDirectory(provider, props.name)(dispatch)
    }
  }, [fileSystem.provider.provider, props.name])

  useEffect(() => {
    if (fileSystem.notification.message) {
      modal(fileSystem.notification.title, fileSystem.notification.message, fileSystem.notification.labelOk, fileSystem.notification.actionOk, fileSystem.notification.labelCancel, fileSystem.notification.actionCancel)
    }
  }, [fileSystem.notification.message])

  useEffect(() => {
    if (fileSystem.files.expandPath.length > 0) {
      setState(prevState => {
        return { ...prevState, expandPath: [...new Set([...prevState.expandPath, ...fileSystem.files.expandPath])] }
      })
    }
  }, [fileSystem.files.expandPath])

  useEffect(() => {
    if (state.focusEdit.element) {
      setTimeout(() => {
        if (editRef && editRef.current) {
          editRef.current.focus()
        }
      }, 150)
    }
  }, [state.focusEdit.element])

  useEffect(() => {
    (async () => {
      const fileManager = registry.get('filemanager').api

      setState(prevState => {
        return { ...prevState, fileManager, expandPath: [name] }
      })
    })()
  }, [name])

  useEffect(() => {
    if (focusRoot) {
      setState(prevState => {
        return { ...prevState, focusElement: [{ key: '', type: 'folder' }] }
      })
      plugin.resetFocus(false)
    }
  }, [focusRoot])

  useEffect(() => {
    if (contextMenuItems) {
<<<<<<< HEAD
      setState(prevState => {
        return { ...prevState, actions: [...initialActions, ...contextMenuItems] }
      })
=======
      addMenuItems(contextMenuItems)
>>>>>>> 0354295b
    }
  }, [contextMenuItems])

  useEffect(() => {
    if (displayInput) {
      handleNewFileInput()
      plugin.resetNewFile()
    }
  }, [displayInput])

  useEffect(() => {
    if (externalUploads) {
      uploadFile(externalUploads)
      plugin.resetUploadFile()
    }
  }, [externalUploads])

  useEffect(() => {
    if (state.modals.length > 0) {
      setState(prevState => {
        const focusModal = {
          hide: false,
          title: prevState.modals[0].title,
          message: prevState.modals[0].message,
          okLabel: prevState.modals[0].okLabel,
          okFn: prevState.modals[0].okFn,
          cancelLabel: prevState.modals[0].cancelLabel,
          cancelFn: prevState.modals[0].cancelFn,
          handleHide: prevState.modals[0].handleHide
        }

        prevState.modals.shift()
        return {
          ...prevState,
          focusModal,
          modals: prevState.modals
        }
      })
    }
  }, [state.modals])

  useEffect(() => {
    if (canPaste) {
      addMenuItems([{
        id: 'paste',
        name: 'Paste',
        type: ['folder', 'file'],
        path: [],
        extension: [],
        pattern: []
      }])
    } else {
      removeMenuItems(['paste'])
    }
  }, [canPaste])

  const addMenuItems = (items: { id: string, name: string, type: string[], path: string[], extension: string[], pattern: string[] }[]) => {
    setState(prevState => {
      // filter duplicate items
      const actions = items.filter(({ name }) => prevState.actions.findIndex(action => action.name === name) === -1)

      return { ...prevState, actions: [...prevState.actions, ...actions] }
    })
  }

  const removeMenuItems = (ids: string[]) => {
    setState(prevState => {
      const actions = prevState.actions.filter(({ id }) => ids.findIndex(value => value === id) === -1)

      return { ...prevState, actions }
    })
  }

  const extractNameFromKey = (key: string):string => {
    const keyPath = key.split('/')

    return keyPath[keyPath.length - 1]
  }

  const extractParentFromKey = (key: string):string => {
    if (!key) return
    const keyPath = key.split('/')
    keyPath.pop()

    return keyPath.join('/')
  }

  const hasReservedKeyword = (content: string): boolean => {
    if (state.reservedKeywords.findIndex(value => content.startsWith(value)) !== -1) return true
    else return false
  }

  const getFocusedFolder = () => {
    if (state.focusElement[0]) {
      if (state.focusElement[0].type === 'folder' && state.focusElement[0].key) return state.focusElement[0].key
      else if (state.focusElement[0].type === 'gist' && state.focusElement[0].key) return state.focusElement[0].key
      else if (state.focusElement[0].type === 'file' && state.focusElement[0].key) return extractParentFromKey(state.focusElement[0].key) ? extractParentFromKey(state.focusElement[0].key) : name
      else return name
    }
  }

  const createNewFile = async (newFilePath: string) => {
    const fileManager = state.fileManager

    try {
      const newName = await helper.createNonClashingNameAsync(newFilePath, fileManager)
      const createFile = await fileManager.writeFile(newName, '')

      if (!createFile) {
        return toast('Failed to create file ' + newName)
      } else {
        const path = newName.indexOf(props.name + '/') === 0 ? newName.replace(props.name + '/', '') : newName

        await fileManager.open(path)
        setState(prevState => {
          return { ...prevState, focusElement: [{ key: newName, type: 'file' }] }
        })
      }
    } catch (error) {
      return modal('File Creation Failed', typeof error === 'string' ? error : error.message, 'Close', async () => {})
    }
  }

  const createNewFolder = async (newFolderPath: string) => {
    const fileManager = state.fileManager
    const dirName = newFolderPath + '/'

    try {
      const exists = await fileManager.exists(dirName)

      if (exists) {
        return modal('Rename File Failed', `A file or folder ${extractNameFromKey(newFolderPath)} already exists at this location. Please choose a different name.`, 'Close', () => {})
      }
      await fileManager.mkdir(dirName)
      setState(prevState => {
        return { ...prevState, focusElement: [{ key: newFolderPath, type: 'folder' }] }
      })
    } catch (e) {
      return modal('Folder Creation Failed', typeof e === 'string' ? e : e.message, 'Close', async () => {})
    }
  }

  const deletePath = async (path: string) => {
    const filesProvider = fileSystem.provider.provider

    if (filesProvider.isReadOnly(path)) {
      return toast('cannot delete file. ' + name + ' is a read only explorer')
    }
    const isDir = state.fileManager.isDirectory(path)

    modal(`Delete ${isDir ? 'folder' : 'file'}`, `Are you sure you want to delete ${path} ${isDir ? 'folder' : 'file'}?`, 'OK', async () => {
      try {
        const fileManager = state.fileManager

        await fileManager.remove(path)
      } catch (e) {
        toast(`Failed to remove ${isDir ? 'folder' : 'file'} ${path}.`)
      }
    }, 'Cancel', () => {})
  }

  const renamePath = async (oldPath: string, newPath: string) => {
    try {
      const fileManager = state.fileManager
      const exists = await fileManager.exists(newPath)

      if (exists) {
        modal('Rename File Failed', `A file or folder ${extractNameFromKey(newPath)} already exists at this location. Please choose a different name.`, 'Close', () => {})
      } else {
        await fileManager.rename(oldPath, newPath)
      }
    } catch (error) {
      modal('Rename File Failed', 'Unexpected error while renaming: ' + typeof error === 'string' ? error : error.message, 'Close', async () => {})
    }
  }

  const uploadFile = (target) => {
    const filesProvider = fileSystem.provider.provider
    // TODO The file explorer is merely a view on the current state of
    // the files module. Please ask the user here if they want to overwrite
    // a file and then just use `files.add`. The file explorer will
    // pick that up via the 'fileAdded' event from the files module.
    const parentFolder = getFocusedFolder()
    const expandPath = [...new Set([...state.expandPath, parentFolder])]

    setState(prevState => {
      return { ...prevState, expandPath }
    });

    [...target.files].forEach((file) => {
      const loadFile = (name: string): void => {
        const fileReader = new FileReader()

        fileReader.onload = async function (event) {
          if (helper.checkSpecialChars(file.name)) {
            modal('File Upload Failed', 'Special characters are not allowed', 'Close', async () => {})
            return
          }
          const success = await filesProvider.set(name, event.target.result)

          if (!success) {
            return modal('File Upload Failed', 'Failed to create file ' + name, 'Close', async () => {})
          }
          const config = registry.get('config').api
          const editor = registry.get('editor').api

          if ((config.get('currentFile') === name) && (editor.currentContent() !== event.target.result)) {
            editor.setText(event.target.result)
          }
        }
        fileReader.readAsText(file)
      }
      const name = `${parentFolder}/${file.name}`

      filesProvider.exists(name).then(exist => {
        if (!exist) {
          loadFile(name)
        } else {
          modal('Confirm overwrite', `The file ${name} already exists! Would you like to overwrite it?`, 'OK', () => {
            loadFile(name)
          }, 'Cancel', () => {})
        }
      }).catch(error => {
        if (error) console.log(error)
      })
    })
  }

  const copyFile = (src: string, dest: string) => {
    const fileManager = state.fileManager

    try {
      fileManager.copyFile(src, dest)
    } catch (error) {
      console.log('Oops! An error ocurred while performing copyFile operation.' + error)
    }
  }

  const copyFolder = (src: string, dest: string) => {
    const fileManager = state.fileManager

    try {
      fileManager.copyDir(src, dest)
    } catch (error) {
      console.log('Oops! An error ocurred while performing copyDir operation.' + error)
    }
  }

  const publishToGist = (path?: string, type?: string) => {
    modal('Create a public gist', `Are you sure you want to anonymously publish all your files in the ${name} workspace as a public gist on github.com?`, 'OK', () => toGist(path, type), 'Cancel', () => {})
  }

  const pushChangesToGist = (path?: string, type?: string) => {
    modal('Create a public gist', 'Are you sure you want to push changes to remote gist file on github.com?', 'OK', () => toGist(path, type), 'Cancel', () => {})
  }

  const publishFolderToGist = (path?: string, type?: string) => {
    modal('Create a public gist', `Are you sure you want to anonymously publish all your files in the ${path} folder as a public gist on github.com?`, 'OK', () => toGist(path, type), 'Cancel', () => {})
  }

  const publishFileToGist = (path?: string, type?: string) => {
    modal('Create a public gist', `Are you sure you want to anonymously publish ${path} file as a public gist on github.com?`, 'OK', () => toGist(path, type), 'Cancel', () => {})
  }

  const toGist = (path?: string, type?: string) => {
    const filesProvider = fileSystem.provider.provider
    const proccedResult = function (error, data) {
      if (error) {
        modal('Publish to gist Failed', 'Failed to manage gist: ' + error, 'Close', () => {})
      } else {
        if (data.html_url) {
          modal('Gist is ready', `The gist is at ${data.html_url}. Would you like to open it in a new window?`, 'OK', () => {
            window.open(data.html_url, '_blank')
          }, 'Cancel', () => {})
        } else {
          const error = JSON.stringify(data.errors, null, '\t') || ''
          const message = data.message === 'Not Found' ? data.message + '. Please make sure the API token has right to create a gist.' : data.message
          modal('Publish to gist Failed', message + ' ' + data.documentation_url + ' ' + error, 'Close', () => {})
        }
      }
    }

    /**
       * This function is to get the original content of given gist
       * @params id is the gist id to fetch
       */
    const getOriginalFiles = async (id) => {
      if (!id) {
        return []
      }

      const url = `https://api.github.com/gists/${id}`
      const res = await fetch(url)
      const data = await res.json()
      return data.files || []
    }

    // If 'id' is not defined, it is not a gist update but a creation so we have to take the files from the browser explorer.
    const folder = path || '/'
    const id = type === 'gist' ? extractNameFromKey(path).split('-')[1] : null

    packageFiles(filesProvider, folder, async (error, packaged) => {
      if (error) {
        console.log(error)
        modal('Publish to gist Failed', 'Failed to create gist: ' + error.message, 'Close', async () => {})
      } else {
        // check for token
        const config = registry.get('config').api
        const accessToken = config.get('settings/gist-access-token')

        if (!accessToken) {
          modal('Authorize Token', 'Remix requires an access token (which includes gists creation permission). Please go to the settings tab to create one.', 'Close', () => {})
        } else {
          const description = 'Created using remix-ide: Realtime Ethereum Contract Compiler and Runtime. \n Load this file by pasting this gists URL or ID at https://remix.ethereum.org/#version=' +
            queryParams.get().version + '&optimize=' + queryParams.get().optimize + '&runs=' + queryParams.get().runs + '&gist='
          const gists = new Gists({ token: accessToken })

          if (id) {
            const originalFileList = await getOriginalFiles(id)
            // Telling the GIST API to remove files
            const updatedFileList = Object.keys(packaged)
            const allItems = Object.keys(originalFileList)
              .filter(fileName => updatedFileList.indexOf(fileName) === -1)
              .reduce((acc, deleteFileName) => ({
                ...acc,
                [deleteFileName]: null
              }), originalFileList)
            // adding new files
            updatedFileList.forEach((file) => {
              const _items = file.split('/')
              const _fileName = _items[_items.length - 1]
              allItems[_fileName] = packaged[file]
            })

            toast('Saving gist (' + id + ') ...')
            gists.edit({
              description: description,
              public: true,
              files: allItems,
              id: id
            }, (error, result) => {
              proccedResult(error, result)
              if (!error) {
                for (const key in allItems) {
                  if (allItems[key] === null) delete allItems[key]
                }
              }
            })
          } else {
            // id is not existing, need to create a new gist
            toast('Creating a new gist ...')
            gists.create({
              description: description,
              public: true,
              files: packaged
            }, (error, result) => {
              proccedResult(error, result)
            })
          }
        }
      }
    })
  }

  const runScript = async (path: string) => {
    const filesProvider = fileSystem.provider.provider

    filesProvider.get(path, (error, content: string) => {
      if (error) return console.log(error)
      plugin.call('scriptRunner', 'execute', content)
    })
  }

  const emitContextMenuEvent = (cmd: customAction) => {
    plugin.call(cmd.id, cmd.name, cmd)
  }

  const handleHideModal = () => {
    setState(prevState => {
      return { ...prevState, focusModal: { ...state.focusModal, hide: true } }
    })
  }

  const modal = (title: string, message: string, okLabel: string, okFn: () => void, cancelLabel?: string, cancelFn?: () => void) => {
    setState(prevState => {
      return {
        ...prevState,
        modals: [...prevState.modals,
          {
            message,
            title,
            okLabel,
            okFn,
            cancelLabel,
            cancelFn,
            handleHide: handleHideModal
          }]
      }
    })
  }

  const toast = (message: string) => {
    setState(prevState => {
      return { ...prevState, toasterMsg: message }
    })
  }

  const handleClickFile = (path: string, type: string) => {
    path = path.indexOf(props.name + '/') === 0 ? path.replace(props.name + '/', '') : path
    state.fileManager.open(path)
    setState(prevState => {
      return { ...prevState, focusElement: [{ key: path, type }] }
    })
  }

  const handleClickFolder = async (path: string, type: string) => {
    if (state.ctrlKey) {
      if (state.focusElement.findIndex(item => item.key === path) !== -1) {
        setState(prevState => {
          return { ...prevState, focusElement: [...prevState.focusElement.filter(item => item.key !== path)] }
        })
      } else {
        setState(prevState => {
          return { ...prevState, focusElement: [...prevState.focusElement, { key: path, type }] }
        })
      }
    } else {
      let expandPath = []

      if (!state.expandPath.includes(path)) {
        expandPath = [...new Set([...state.expandPath, path])]
        resolveDirectory(fileSystem.provider.provider, path)(dispatch)
      } else {
        expandPath = [...new Set(state.expandPath.filter(key => key && (typeof key === 'string') && !key.startsWith(path)))]
      }

      setState(prevState => {
        return { ...prevState, focusElement: [{ key: path, type }], expandPath }
      })
    }
  }

  const handleContextMenuFile = (pageX: number, pageY: number, path: string, content: string, type: string) => {
    if (!content) return
    setState(prevState => {
      return { ...prevState, focusContext: { element: path, x: pageX, y: pageY, type }, focusEdit: { ...prevState.focusEdit, lastEdit: content }, showContextMenu: prevState.focusEdit.element !== path }
    })
  }

  const handleContextMenuFolder = (pageX: number, pageY: number, path: string, content: string, type: string) => {
    if (!content) return
    setState(prevState => {
      return { ...prevState, focusContext: { element: path, x: pageX, y: pageY, type }, focusEdit: { ...prevState.focusEdit, lastEdit: content }, showContextMenu: prevState.focusEdit.element !== path }
    })
  }

  const hideContextMenu = () => {
    setState(prevState => {
      return { ...prevState, focusContext: { element: null, x: 0, y: 0, type: '' }, showContextMenu: false }
    })
  }

  const editModeOn = (path: string, type: string, isNew: boolean = false) => {
    if (fileSystem.provider.provider.isReadOnly(path)) return
    setState(prevState => {
      return { ...prevState, focusEdit: { ...prevState.focusEdit, element: path, isNew, type } }
    })
  }

  const editModeOff = async (content: string) => {
    if (typeof content === 'string') content = content.trim()
    const parentFolder = extractParentFromKey(state.focusEdit.element)

    if (!content || (content.trim() === '')) {
      if (state.focusEdit.isNew) {
        removeInputField(parentFolder)(dispatch)
        setState(prevState => {
          return { ...prevState, focusEdit: { element: null, isNew: false, type: '', lastEdit: '' } }
        })
      } else {
        editRef.current.textContent = state.focusEdit.lastEdit
        setState(prevState => {
          return { ...prevState, focusEdit: { element: null, isNew: false, type: '', lastEdit: '' } }
        })
      }
    } else {
      if (state.focusEdit.lastEdit === content) {
        editRef.current.textContent = content
        return setState(prevState => {
          return { ...prevState, focusEdit: { element: null, isNew: false, type: '', lastEdit: '' } }
        })
      }
      if (helper.checkSpecialChars(content)) {
        modal('Validation Error', 'Special characters are not allowed', 'OK', () => {})
      } else {
        if (state.focusEdit.isNew) {
          if (hasReservedKeyword(content)) {
            removeInputField(parentFolder)(dispatch)
            modal('Reserved Keyword', `File name contains remix reserved keywords. '${content}'`, 'Close', () => {})
          } else {
            state.focusEdit.type === 'file' ? createNewFile(joinPath(parentFolder, content)) : createNewFolder(joinPath(parentFolder, content))
            removeInputField(parentFolder)(dispatch)
          }
        } else {
          if (hasReservedKeyword(content)) {
            editRef.current.textContent = state.focusEdit.lastEdit
            modal('Reserved Keyword', `File name contains remix reserved keywords. '${content}'`, 'Close', () => {})
          } else {
            const oldPath: string = state.focusEdit.element
            const oldName = extractNameFromKey(oldPath)
            const newPath = oldPath.replace(oldName, content)

            editRef.current.textContent = extractNameFromKey(oldPath)
            renamePath(oldPath, newPath)
          }
        }
        setState(prevState => {
          return { ...prevState, focusEdit: { element: null, isNew: false, type: '', lastEdit: '' } }
        })
      }
    }
  }

  const handleNewFileInput = async (parentFolder?: string) => {
    if (!parentFolder) parentFolder = getFocusedFolder()
    const expandPath = [...new Set([...state.expandPath, parentFolder])]

    await addInputField(fileSystem.provider.provider, 'file', parentFolder)(dispatch)
    setState(prevState => {
      return { ...prevState, expandPath }
    })
    editModeOn(parentFolder + '/blank', 'file', true)
  }

  const handleNewFolderInput = async (parentFolder?: string) => {
    if (!parentFolder) parentFolder = getFocusedFolder()
    else if ((parentFolder.indexOf('.sol') !== -1) || (parentFolder.indexOf('.js') !== -1)) parentFolder = extractParentFromKey(parentFolder)
    const expandPath = [...new Set([...state.expandPath, parentFolder])]

    await addInputField(fileSystem.provider.provider, 'folder', parentFolder)(dispatch)
    setState(prevState => {
      return { ...prevState, expandPath }
    })
    editModeOn(parentFolder + '/blank', 'folder', true)
  }

  const handleEditInput = (event) => {
    if (event.which === 13) {
      event.preventDefault()
      editModeOff(editRef.current.innerText)
    }
  }

  const handleMouseOver = (path: string) => {
    setState(prevState => {
      return { ...prevState, mouseOverElement: path }
    })
  }

  const handleMouseOut = () => {
    setState(prevState => {
      return { ...prevState, mouseOverElement: null }
    })
  }

  const handleCopyClick = (path: string, type: string) => {
    setState(prevState => {
      return { ...prevState, copyElement: [{ key: path, type }] }
    })
    setCanPaste(true)
    toast(`Copied to clipboard ${path}`)
  }

  const handlePasteClick = (dest: string, destType: string) => {
    dest = destType === 'file' ? extractParentFromKey(dest) || props.name : dest
    state.copyElement.map(({ key, type }) => {
      type === 'file' ? copyFile(key, dest) : copyFolder(key, dest)
    })
    setState(prevState => {
      return { ...prevState, copyElement: [] }
    })
    setCanPaste(false)
  }

  const label = (file: File) => {
    return (
      <div
        className='remixui_items d-inline-block w-100'
        ref={state.focusEdit.element === file.path ? editRef : null}
        suppressContentEditableWarning={true}
        contentEditable={state.focusEdit.element === file.path}
        onKeyDown={handleEditInput}
        onBlur={(e) => {
          e.stopPropagation()
          editModeOff(editRef.current.innerText)
        }}
      >
        <span
          title={file.path}
          className={'remixui_label ' + (file.isDirectory ? 'folder' : 'remixui_leaf')}
          data-path={file.path}
        >
          { file.name }
        </span>
      </div>
    )
  }

  const renderFiles = (file: File, index: number) => {
    if (!file || !file.path || typeof file === 'string' || typeof file === 'number' || typeof file === 'boolean') return
    const labelClass = state.focusEdit.element === file.path
      ? 'bg-light' : state.focusElement.findIndex(item => item.key === file.path) !== -1
        ? 'bg-secondary' : state.mouseOverElement === file.path
          ? 'bg-light border' : (state.focusContext.element === file.path) && (state.focusEdit.element !== file.path)
            ? 'bg-light border' : ''
    const icon = helper.getPathIcon(file.path)
    const spreadProps = {
      onClick: (e) => e.stopPropagation()
    }

    if (file.isDirectory) {
      return (
        <TreeViewItem
          id={`treeViewItem${file.path}`}
          iconX='pr-3 fa fa-folder'
          iconY='pr-3 fa fa-folder-open'
          key={`${file.path + index}`}
          label={label(file)}
          onClick={(e) => {
            e.stopPropagation()
            if (state.focusEdit.element !== file.path) handleClickFolder(file.path, file.type)
          }}
          onContextMenu={(e) => {
            e.preventDefault()
            e.stopPropagation()
            handleContextMenuFolder(e.pageX, e.pageY, file.path, e.target.textContent, file.type)
          }}
          labelClass={labelClass}
          controlBehaviour={ state.ctrlKey }
          expand={state.expandPath.includes(file.path)}
          onMouseOver={(e) => {
            e.stopPropagation()
            handleMouseOver(file.path)
          }}
          onMouseOut={(e) => {
            e.stopPropagation()
            if (state.mouseOverElement === file.path) handleMouseOut()
          }}
        >
          {
            file.child ? <TreeView id={`treeView${file.path}`} key={`treeView${file.path}`} {...spreadProps }>{
              Object.keys(file.child).map((key, index) => {
                return renderFiles(file.child[key], index)
              })
            }
            </TreeView> : <TreeView id={`treeView${file.path}`} key={`treeView${file.path}`} {...spreadProps }/>
          }
        </TreeViewItem>
      )
    } else {
      return (
        <TreeViewItem
          id={`treeViewItem${file.path}`}
          key={`treeView${file.path}`}
          label={label(file)}
          onClick={(e) => {
            e.stopPropagation()
            if (state.focusEdit.element !== file.path) handleClickFile(file.path, file.type)
          }}
          onContextMenu={(e) => {
            e.preventDefault()
            e.stopPropagation()
            handleContextMenuFile(e.pageX, e.pageY, file.path, e.target.textContent, file.type)
          }}
          icon={icon}
          labelClass={labelClass}
          onMouseOver={(e) => {
            e.stopPropagation()
            handleMouseOver(file.path)
          }}
          onMouseOut={(e) => {
            e.stopPropagation()
            if (state.mouseOverElement === file.path) handleMouseOut()
          }}
        />
      )
    }
  }

  return (
    <div>
      <TreeView id='treeView'>
        <TreeViewItem id="treeViewItem"
          controlBehaviour={true}
          label={
            <div onClick={(e) => {
              e.stopPropagation()
              if (e && (e.target as any).getAttribute('data-id') === 'fileExplorerUploadFileuploadFile') return // we don't want to let propagate the input of type file
              if (e && (e.target as any).getAttribute('data-id') === 'fileExplorerFileUpload') return // we don't want to let propagate the input of type file
              let expandPath = []

              if (!state.expandPath.includes(props.name)) {
                expandPath = [props.name, ...new Set([...state.expandPath])]
              } else {
                expandPath = [...new Set(state.expandPath.filter(key => key && (typeof key === 'string') && !key.startsWith(props.name)))]
              }
              setState(prevState => {
                return { ...prevState, expandPath }
              })
              plugin.resetFocus(true)
            }}>
              <FileExplorerMenu
                title={''}
                menuItems={props.menuItems}
                createNewFile={handleNewFileInput}
                createNewFolder={handleNewFolderInput}
                publishToGist={publishToGist}
                uploadFile={uploadFile}
                fileManager={state.fileManager}
              />
            </div>
          }
          expand={true}>
          <div className='pb-2'>
            <TreeView id='treeViewMenu'>
              {
                fileSystem.files.files[props.name] && Object.keys(fileSystem.files.files[props.name]).map((key, index) => {
                  return renderFiles(fileSystem.files.files[props.name][key], index)
                })
              }
            </TreeView>
          </div>
        </TreeViewItem>
      </TreeView>
      {
        props.name && <ModalDialog
          id={ props.name }
          title={ state.focusModal.title }
          message={ state.focusModal.message }
          hide={ state.focusModal.hide }
          okLabel={ state.focusModal.okLabel }
          okFn={ state.focusModal.okFn }
          cancelLabel={ state.focusModal.cancelLabel }
          cancelFn={ state.focusModal.cancelFn }
          handleHide={ handleHideModal }
        />
      }
      <Toaster message={state.toasterMsg} />
      { state.showContextMenu &&
        <FileExplorerContextMenu
          actions={state.actions}
          hideContextMenu={hideContextMenu}
          createNewFile={handleNewFileInput}
          createNewFolder={handleNewFolderInput}
          deletePath={deletePath}
          renamePath={editModeOn}
          runScript={runScript}
          copy={handleCopyClick}
          paste={handlePasteClick}
          emit={emitContextMenuEvent}
          pageX={state.focusContext.x}
          pageY={state.focusContext.y}
          path={state.focusContext.element}
          type={state.focusContext.type}
          onMouseOver={(e) => {
            e.stopPropagation()
            handleMouseOver(state.focusContext.element)
          }}
          pushChangesToGist={pushChangesToGist}
          publishFolderToGist={publishFolderToGist}
          publishFileToGist={publishFileToGist}
        />
      }
    </div>
  )
}

export default FileExplorer

async function packageFiles (filesProvider, directory, callback) {
  const isFile = filesProvider.isFile(directory)
  const ret = {}

  if (isFile) {
    try {
      filesProvider.get(directory, (error, content) => {
        if (error) throw new Error('An error ocurred while getting file content. ' + directory)
        if (/^\s+$/.test(content) || !content.length) {
          content = '// this line is added to create a gist. Empty file is not allowed.'
        }
        directory = directory.replace(/\//g, '...')
        ret[directory] = { content }
        callback(null, ret)
      })
    } catch (e) {
      return callback(e)
    }
  } else {
    try {
      await filesProvider.copyFolderToJson(directory, ({ path, content }) => {
        if (/^\s+$/.test(content) || !content.length) {
          content = '// this line is added to create a gist. Empty file is not allowed.'
        }
        if (path.indexOf('gist-') === 0) {
          path = path.split('/')
          path.shift()
          path = path.join('/')
        }
        path = path.replace(/\//g, '...')
        ret[path] = { content }
      })
      callback(null, ret)
    } catch (e) {
      return callback(e)
    }
  }
}

function joinPath (...paths) {
  paths = paths.filter((value) => value !== '').map((path) => path.replace(/^\/|\/$/g, '')) // remove first and last slash)
  if (paths.length === 1) return paths[0]
  return paths.join('/')
}<|MERGE_RESOLUTION|>--- conflicted
+++ resolved
@@ -17,50 +17,6 @@
 
 const queryParams = new QueryParams()
 
-const initialActions = [{
-  id: 'newFile',
-  name: 'New File',
-  type: ['folder'],
-  path: [],
-  extension: [],
-  pattern: []
-}, {
-  id: 'newFolder',
-  name: 'New Folder',
-  type: ['folder'],
-  path: [],
-  extension: [],
-  pattern: []
-}, {
-  id: 'rename',
-  name: 'Rename',
-  type: ['file', 'folder'],
-  path: [],
-  extension: [],
-  pattern: []
-}, {
-  id: 'delete',
-  name: 'Delete',
-  type: ['file', 'folder'],
-  path: [],
-  extension: [],
-  pattern: []
-}, {
-  id: 'pushChangesToGist',
-  name: 'Push changes to gist',
-  type: [],
-  path: [],
-  extension: [],
-  pattern: ['^browser/gists/([0-9]|[a-z])*$']
-}, {
-  id: 'run',
-  name: 'Run',
-  type: [],
-  path: [],
-  extension: ['.js'],
-  pattern: []
-}]
-
 export const FileExplorer = (props: FileExplorerProps) => {
   const { name, registry, plugin, focusRoot, contextMenuItems, displayInput, externalUploads } = props
   const [state, setState] = useState({
@@ -72,9 +28,6 @@
     fileManager: null,
     ctrlKey: false,
     newFileName: '',
-<<<<<<< HEAD
-    actions: initialActions,
-=======
     actions: [{
       id: 'newFile',
       name: 'New File',
@@ -139,7 +92,6 @@
       extension: [],
       pattern: []
     }],
->>>>>>> 0354295b
     focusContext: {
       element: null,
       x: null,
@@ -233,13 +185,7 @@
 
   useEffect(() => {
     if (contextMenuItems) {
-<<<<<<< HEAD
-      setState(prevState => {
-        return { ...prevState, actions: [...initialActions, ...contextMenuItems] }
-      })
-=======
       addMenuItems(contextMenuItems)
->>>>>>> 0354295b
     }
   }, [contextMenuItems])
 
