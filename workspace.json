{
  "version": 1,
  "projects": {
    "remix-ide": {
      "root": "apps/remix-ide",
      "sourceRoot": "apps/remix-ide/src",
      "projectType": "application",
      "schematics": {},
      "architect": {
        "build": {
          "builder": "@nrwl/web:build",
          "options": {
            "outputPath": "dist/apps/remix-ide",
            "index": "apps/remix-ide/src/webpack.index.html",
            "main": "apps/remix-ide/src/main.js",
            "polyfills": "apps/remix-ide/src/polyfills.js",
            "tsConfig": "apps/remix-ide/tsconfig.app.json",
            "assets": [
              "apps/remix-ide/src/assets",
              "apps/remix-ide/src/index.html",
              "apps/remix-ide/src/favicon.ico"
            ],
            "styles": [],
            "scripts": [],
            "webpackConfig": "apps/remix-ide/webpack.config.js",
            "maxWorkers": 2
          },
          "configurations": {
            "production": {
              "fileReplacements": [
                {
                  "replace": "apps/remix-ide/src/environments/environment.js",
                  "with": "apps/remix-ide/src/environments/environment.prod.js"
                }
              ],
              "optimization": true,
              "outputHashing": "all",
              "sourceMap": false,
              "extractCss": true,
              "namedChunks": false,
              "extractLicenses": true,
              "vendorChunk": false,
              "budgets": [
                {
                  "type": "initial",
                  "maximumWarning": "2mb",
                  "maximumError": "5mb"
                }
              ]
            }
          }
        },
        "serve": {
          "builder": "@nrwl/web:dev-server",
          "options": {
            "buildTarget": "remix-ide:build",
            "port": 8080,
            "exclude": [
              "**/node_modules/**",
              "apps/remix-ide/build/**/*.js",
              "apps/remix-ide/src/app/editor/mode-solidity.js",
              "apps/remix-ide/js/**/*.js",
              "apps/remix-ide/src/assets/js/**/*.js"
            ]
          },
          "configurations": {
            "production": {
              "buildTarget": "remix-ide:build:production"
            }
          }
        },
        "lint": {
          "builder": "@nrwl/linter:lint",
          "options": {
            "linter": "eslint",
            "config": "apps/remix-ide/.eslintrc",
            "files": ["apps/remix-ide/src/**/*.js"],
            "exclude": [
              "**/node_modules/**",
              "apps/remix-ide/src/app/editor/mode-solidity.js",
              "apps/remix-ide/src/assets/js/**/*.js"
            ]
          }
        },
        "test": {
          "builder": "@nrwl/workspace:run-commands",
          "options": {
            "commands": [
              {
                "command": "csslint && node apps/remix-ide/test/index.js"
              }
            ]
          }
        }
      }
    },
    "remix-ide-e2e": {
      "root": "apps/remix-ide-e2e",
      "sourceRoot": "apps/remix-ide-e2e/src",
      "projectType": "application",
      "architect": {
        "lint": {
          "builder": "@nrwl/linter:lint",
          "options": {
            "linter": "eslint",
            "tsConfig": ["apps/remix-ide-e2e/tsconfig.e2e.json"],
            "exclude": ["**/node_modules/**", "!apps/remix-ide-e2e/**/*"]
          }
        }
      }
    },
    "remix-analyzer": {
      "root": "libs/remix-analyzer",
      "sourceRoot": "libs/remix-analyzer/src",
      "projectType": "library",
      "schematics": {},
      "architect": {
        "lint": {
          "builder": "@nrwl/linter:lint",
          "options": {
            "linter": "eslint",
            "config": "libs/remix-analyzer/.eslintrc",
            "tsConfig": ["libs/remix-analyzer/tsconfig.lib.json"],
            "exclude": ["**/node_modules/**", "libs/remix-analyzer/test/**/*"]
          }
        },
        "test": {
          "builder": "@nrwl/workspace:run-commands",
          "options": {
            "commands": ["./../../node_modules/.bin/npm-run-all test"],
            "cwd": "libs/remix-analyzer"
          }
        },
        "build": {
          "builder": "@nrwl/node:package",
          "options": {
            "outputPath": "dist/libs/remix-analyzer",
            "tsConfig": "libs/remix-analyzer/tsconfig.lib.json",
            "packageJson": "libs/remix-analyzer/package.json",
            "main": "libs/remix-analyzer/src/index.ts",
            "assets": ["libs/remix-analyzer/*.md"]
          }
        }
      }
    },
    "remix-astwalker": {
      "root": "libs/remix-astwalker",
      "sourceRoot": "libs/remix-astwalker/src",
      "projectType": "library",
      "schematics": {},
      "architect": {
        "lint": {
          "builder": "@nrwl/linter:lint",
          "options": {
            "linter": "eslint",
            "config": "libs/remix-astwalker/.eslintrc",
            "tsConfig": ["libs/remix-astwalker/tsconfig.lib.json"],
            "exclude": ["**/node_modules/**", "libs/remix-astwalker/tests/**/*"]
          }
        },
        "test": {
          "builder": "@nrwl/workspace:run-commands",
          "options": {
            "commands": ["./../../node_modules/.bin/npm-run-all test"],
            "cwd": "libs/remix-astwalker"
          }
        },
        "build": {
          "builder": "@nrwl/node:package",
          "options": {
            "outputPath": "dist/libs/remix-astwalker",
            "tsConfig": "libs/remix-astwalker/tsconfig.lib.json",
            "packageJson": "libs/remix-astwalker/package.json",
            "main": "libs/remix-astwalker/src/index.ts",
            "assets": ["libs/remix-astwalker/*.md"]
          }
        }
      }
    },
    "remix-debug": {
      "root": "libs/remix-debug",
      "sourceRoot": "libs/remix-debug/",
      "projectType": "library",
      "schematics": {},
      "architect": {
        "lint": {
          "builder": "@nrwl/linter:lint",
          "options": {
            "linter": "eslint",
            "config": "libs/remix-debug/.eslintrc",
            "tsConfig": ["libs/remix-debug/tsconfig.lib.json"],
            "exclude": ["**/node_modules/**", "libs/remix-debug/test/**/*"]
          }
        },
        "test": {
          "builder": "@nrwl/workspace:run-commands",
          "options": {
            "commands": ["./../../node_modules/.bin/npm-run-all test"],
            "cwd": "libs/remix-debug"
          }
        },
        "build": {
          "builder": "@nrwl/node:package",
          "options": {
            "outputPath": "dist/libs/remix-debug",
            "tsConfig": "libs/remix-debug/tsconfig.lib.json",
            "packageJson": "libs/remix-debug/package.json",
            "main": "libs/remix-debug/src/index.ts",
            "assets": [
              {
                "glob": "rdb",
                "input": "libs/remix-debug/bin/",
                "output": "bin/"
              },
              {
                "glob": "*.md",
                "input": "libs/remix-debug/",
                "output": "/"
              }
            ]
          }
        }
      }
    },
    "remix-lib": {
      "root": "libs/remix-lib",
      "sourceRoot": "libs/remix-lib/",
      "projectType": "library",
      "schematics": {},
      "architect": {
        "lint": {
          "builder": "@nrwl/linter:lint",
          "options": {
            "linter": "eslint",
            "config": "libs/remix-lib/.eslintrc",
            "tsConfig": ["libs/remix-lib/tsconfig.lib.json"],
            "exclude": ["**/node_modules/**", "libs/remix-lib/test/**/*"]
          }
        },
        "test": {
          "builder": "@nrwl/workspace:run-commands",
          "options": {
            "commands": ["./../../node_modules/.bin/npm-run-all test"],
            "cwd": "libs/remix-lib"
          }
        },
        "build": {
          "builder": "@nrwl/node:package",
          "options": {
            "outputPath": "dist/libs/remix-lib",
            "tsConfig": "libs/remix-lib/tsconfig.lib.json",
            "packageJson": "libs/remix-lib/package.json",
            "main": "libs/remix-lib/src/index.ts",
            "assets": ["libs/remix-lib/*.md"]
          }
        }
      }
    },
    "remix-simulator": {
      "root": "libs/remix-simulator",
      "sourceRoot": "libs/remix-simulator",
      "projectType": "library",
      "schematics": {},
      "architect": {
        "lint": {
          "builder": "@nrwl/linter:lint",
          "options": {
            "linter": "eslint",
            "config": "libs/remix-simulator/.eslintrc",
            "tsConfig": ["libs/remix-simulator/tsconfig.lib.json"],
            "exclude": ["**/node_modules/**", "libs/remix-simulator/test/**/*"]
          }
        },
        "test": {
          "builder": "@nrwl/workspace:run-commands",
          "options": {
            "commands": ["./../../node_modules/.bin/npm-run-all test"],
            "cwd": "libs/remix-simulator"
          }
        },
        "build": {
          "builder": "@nrwl/node:package",
          "options": {
            "outputPath": "dist/libs/remix-simulator",
            "tsConfig": "libs/remix-simulator/tsconfig.lib.json",
            "packageJson": "libs/remix-simulator/package.json",
            "main": "libs/remix-simulator/src/index.ts",
            "assets": [
              {
                "glob": "ethsim",
                "input": "libs/remix-simulator/bin/",
                "output": "bin/"
              },
              {
                "glob": "*.md",
                "input": "libs/remix-simulator/",
                "output": "/"
              }
            ]
          }
        }
      }
    },
    "remix-solidity": {
      "root": "libs/remix-solidity",
      "sourceRoot": "libs/remix-solidity/src",
      "projectType": "library",
      "schematics": {},
      "architect": {
        "lint": {
          "builder": "@nrwl/linter:lint",
          "options": {
            "linter": "eslint",
            "config": "libs/remix-solidity/.eslintrc",
            "tsConfig": ["libs/remix-solidity/tsconfig.lib.json"],
            "exclude": ["**/node_modules/**"]
          }
        },
        "test": {
          "builder": "@nrwl/workspace:run-commands",
          "options": {
            "commands": ["./../../node_modules/.bin/npm-run-all test"],
            "cwd": "libs/remix-solidity"
          }
        },
        "build": {
          "builder": "@nrwl/node:package",
          "options": {
            "outputPath": "dist/libs/remix-solidity",
            "tsConfig": "libs/remix-solidity/tsconfig.lib.json",
            "packageJson": "libs/remix-solidity/package.json",
            "main": "libs/remix-solidity/src/index.ts",
            "assets": ["libs/remix-solidity/*.md"]
          }
        }
      }
    },
    "remix-tests": {
      "root": "libs/remix-tests",
      "sourceRoot": "libs/remix-tests/src",
      "projectType": "library",
      "schematics": {},
      "architect": {
        "lint": {
          "builder": "@nrwl/linter:lint",
          "options": {
            "linter": "eslint",
            "config": "libs/remix-tests/.eslintrc",
            "tsConfig": ["libs/remix-tests/tsconfig.lib.json"],
            "exclude": [
              "**/node_modules/**",
              "libs/remix-tests/tests/**/*",
              "**/dist/**"
            ]
          }
        },
        "test": {
          "builder": "@nrwl/jest:jest",
          "options": {
            "jestConfig": "libs/remix-tests/jest.config.js",
            "tsConfig": "libs/remix-tests/tsconfig.spec.json"
          }
        },
        "build": {
          "builder": "@nrwl/node:package",
          "options": {
            "outputPath": "dist/libs/remix-tests",
            "tsConfig": "libs/remix-tests/tsconfig.lib.json",
            "packageJson": "libs/remix-tests/package.json",
            "main": "libs/remix-tests/src/index.ts",
            "assets": [
              {
                "glob": "remix-tests",
                "input": "libs/remix-tests/bin/",
                "output": "bin/"
              },
              {
                "glob": "*.md",
                "input": "libs/remix-tests/",
                "output": "/"
              }
            ]
          }
        }
      }
    },
    "remix-url-resolver": {
      "root": "libs/remix-url-resolver",
      "sourceRoot": "libs/remix-url-resolver/src/",
      "projectType": "library",
      "schematics": {},
      "architect": {
        "lint": {
          "builder": "@nrwl/linter:lint",
          "options": {
            "linter": "eslint",
            "config": "libs/remix-url-resolver/.eslintrc",
            "tsConfig": ["libs/remix-url-resolver/tsconfig.lib.json"],
            "exclude": [
              "**/node_modules/**",
              "libs/remix-url-resolver/tests/**/*"
            ]
          }
        },
        "test": {
          "builder": "@nrwl/workspace:run-commands",
          "options": {
            "commands": ["./../../node_modules/.bin/npm-run-all test"],
            "cwd": "libs/remix-url-resolver"
          }
        },
        "build": {
          "builder": "@nrwl/node:package",
          "options": {
            "outputPath": "dist/libs/remix-url-resolver",
            "tsConfig": "libs/remix-url-resolver/tsconfig.lib.json",
            "packageJson": "libs/remix-url-resolver/package.json",
            "main": "libs/remix-url-resolver/src/index.ts",
            "assets": ["libs/remix-url-resolver/*.md"]
          }
        }
      }
    },
    "remixd": {
      "root": "libs/remixd",
      "sourceRoot": "libs/remixd/src",
      "projectType": "library",
      "schematics": {},
      "architect": {
        "lint": {
          "builder": "@nrwl/linter:lint",
          "options": {
            "linter": "eslint",
            "tsConfig": [
              "libs/remixd/tsconfig.lib.json",
              "libs/remixd/tsconfig.spec.json"
            ],
            "exclude": ["**/node_modules/**", "!libs/remixd/**/*"]
          }
        },
        "test": {
          "builder": "@nrwl/jest:jest",
          "options": {
            "jestConfig": "libs/remixd/jest.config.js",
            "tsConfig": "libs/remixd/tsconfig.spec.json",
            "passWithNoTests": true
          }
        },
        "build": {
          "builder": "@nrwl/node:package",
          "options": {
            "outputPath": "dist/libs/remixd",
            "tsConfig": "libs/remixd/tsconfig.lib.json",
            "packageJson": "libs/remixd/package.json",
            "main": "libs/remixd/src/index.ts",
            "assets": ["libs/remixd/*.md", "libs/remixd/src/origins.json"]
          }
        },
        "serve": {
          "builder": "@nrwl/workspace:run-commands",
          "options": {
            "commands": [
              {
                "command": "SERVE_SCRIPT='chmod +x dist/libs/remixd/bin/remixd.js; dist/libs/remixd/bin/remixd.js '; if [ {args.folder} != undefined ]; then SERVE_SCRIPT=${SERVE_SCRIPT}' -s {args.folder}'; fi; if [ {args.remixide} != undefined ]; then SERVE_SCRIPT=${SERVE_SCRIPT}' --remix-ide {args.remixide}'; fi; eval $SERVE_SCRIPT;"
              }
            ]
          }
        }
      }
    },
    "remix-ui-tree-view": {
      "root": "libs/remix-ui/tree-view",
      "sourceRoot": "libs/remix-ui/tree-view/src",
      "projectType": "library",
      "schematics": {},
      "architect": {
        "lint": {
          "builder": "@nrwl/linter:lint",
          "options": {
            "linter": "eslint",
            "tsConfig": [
              "libs/remix-ui/tree-view/tsconfig.lib.json",
              "libs/remix-ui/tree-view/tsconfig.spec.json"
            ],
            "exclude": ["**/node_modules/**", "!libs/remix-ui/tree-view/**/*"]
          }
        },
        "test": {
          "builder": "@nrwl/jest:jest",
          "options": {
            "jestConfig": "libs/remix-ui/tree-view/jest.config.js",
            "tsConfig": "libs/remix-ui/tree-view/tsconfig.spec.json",
            "passWithNoTests": true
          }
        }
      }
    },
    "remix-ui-debugger-ui": {
      "root": "libs/remix-ui/debugger-ui",
      "sourceRoot": "libs/remix-ui/debugger-ui/src",
      "projectType": "library",
      "schematics": {},
      "architect": {
        "lint": {
          "builder": "@nrwl/linter:lint",
          "options": {
            "linter": "eslint",
            "tsConfig": [
              "libs/remix-ui/debugger-ui/tsconfig.lib.json",
              "libs/remix-ui/debugger-ui/tsconfig.spec.json"
            ],
            "exclude": ["**/node_modules/**", "!libs/remix-ui/debugger-ui/**/*"]
          }
        },
        "test": {
          "builder": "@nrwl/jest:jest",
          "options": {
            "jestConfig": "libs/remix-ui/debugger-ui/jest.config.js",
            "tsConfig": "libs/remix-ui/debugger-ui/tsconfig.spec.json",
            "passWithNoTests": true
          }
        }
      }
    },
    "remix-ui-utils": {
      "root": "libs/remix-ui/utils",
      "sourceRoot": "libs/remix-ui/utils/src",
      "projectType": "library",
      "schematics": {},
      "architect": {
        "lint": {
          "builder": "@nrwl/linter:lint",
          "options": {
            "linter": "eslint",
            "tsConfig": [
              "libs/remix-ui/utils/tsconfig.lib.json",
              "libs/remix-ui/utils/tsconfig.spec.json"
            ],
            "exclude": ["**/node_modules/**", "!libs/remix-ui/utils/**/*"]
          }
        },
        "test": {
          "builder": "@nrwl/jest:jest",
          "options": {
            "jestConfig": "libs/remix-ui/utils/jest.config.js",
            "tsConfig": "libs/remix-ui/utils/tsconfig.spec.json",
            "passWithNoTests": true
          }
        }
      }
    },
    "remix-ui-clipboard": {
      "root": "libs/remix-ui/clipboard",
      "sourceRoot": "libs/remix-ui/clipboard/src",
      "projectType": "library",
      "schematics": {},
      "architect": {
        "lint": {
          "builder": "@nrwl/linter:lint",
          "options": {
            "linter": "eslint",
            "tsConfig": [
              "libs/remix-ui/clipboard/tsconfig.lib.json",
              "libs/remix-ui/clipboard/tsconfig.spec.json"
            ],
            "exclude": ["**/node_modules/**", "!libs/remix-ui/clipboard/**/*"]
          }
        },
        "test": {
          "builder": "@nrwl/jest:jest",
          "options": {
            "jestConfig": "libs/remix-ui/clipboard/jest.config.js",
            "tsConfig": "libs/remix-ui/clipboard/tsconfig.spec.json",
            "passWithNoTests": true
          }
        }
      }
    },
    "remix-ui-modal-dialog": {
      "root": "libs/remix-ui/modal-dialog",
      "sourceRoot": "libs/remix-ui/modal-dialog/src",
      "projectType": "library",
      "schematics": {},
      "architect": {
        "lint": {
          "builder": "@nrwl/linter:lint",
          "options": {
            "linter": "eslint",
            "tsConfig": [
              "libs/remix-ui/modal-dialog/tsconfig.lib.json",
              "libs/remix-ui/modal-dialog/tsconfig.spec.json"
            ],
            "exclude": [
              "**/node_modules/**",
              "!libs/remix-ui/modal-dialog/**/*"
            ]
          }
        },
        "test": {
          "builder": "@nrwl/jest:jest",
          "options": {
            "jestConfig": "libs/remix-ui/modal-dialog/jest.config.js",
            "tsConfig": "libs/remix-ui/modal-dialog/tsconfig.spec.json",
            "passWithNoTests": true
          }
        }
      }
    },
    "remix-ui-toaster": {
      "root": "libs/remix-ui/toaster",
      "sourceRoot": "libs/remix-ui/toaster/src",
      "projectType": "library",
      "schematics": {},
      "architect": {
        "lint": {
          "builder": "@nrwl/linter:lint",
          "options": {
            "linter": "eslint",
            "tsConfig": ["libs/remix-ui/toaster/tsconfig.lib.json"],
            "exclude": ["**/node_modules/**", "!libs/remix-ui/toaster/**/*"]
          }
        }
      }
    },
    "remix-ui-file-explorer": {
      "root": "libs/remix-ui/file-explorer",
      "sourceRoot": "libs/remix-ui/file-explorer/src",
      "projectType": "library",
      "schematics": {},
      "architect": {
        "lint": {
          "builder": "@nrwl/linter:lint",
          "options": {
            "linter": "eslint",
            "tsConfig": ["libs/remix-ui/file-explorer/tsconfig.lib.json"],
            "exclude": [
              "**/node_modules/**",
              "!libs/remix-ui/file-explorer/**/*"
            ]
          }
        }
      }
    },
    "debugger": {
      "root": "apps/debugger",
      "sourceRoot": "apps/debugger/src",
      "projectType": "application",
      "schematics": {},
      "architect": {
        "build": {
          "builder": "@nrwl/web:build",
          "options": {
            "outputPath": "dist/apps/debugger",
            "index": "apps/debugger/src/index.html",
            "main": "apps/debugger/src/main.tsx",
            "polyfills": "apps/debugger/src/polyfills.ts",
            "tsConfig": "apps/debugger/tsconfig.app.json",
            "assets": [
              "apps/debugger/src/assets",
              "apps/debugger/src/index.html",
              "apps/debugger/src/favicon.ico"
            ],
            "styles": [],
            "scripts": [],
            "webpackConfig": "apps/debugger/webpack.config.js",
            "maxWorkers": 2
          },
          "configurations": {
            "production": {
              "fileReplacements": [
                {
                  "replace": "apps/debugger/src/environments/environment.ts",
                  "with": "apps/debugger/src/environments/environment.prod.ts"
                }
              ],
              "optimization": true,
              "outputHashing": "all",
              "sourceMap": false,
              "extractCss": true,
              "namedChunks": false,
              "extractLicenses": true,
              "vendorChunk": false,
              "budgets": [
                {
                  "type": "initial",
                  "maximumWarning": "2mb",
                  "maximumError": "5mb"
                }
              ]
            }
          }
        },
        "serve": {
          "builder": "@nrwl/web:dev-server",
          "options": {
            "buildTarget": "debugger:build"
          },
          "configurations": {
            "production": {
              "buildTarget": "debugger:build:production"
            }
          }
        },
        "lint": {
          "builder": "@angular-devkit/build-angular:tslint",
          "options": {
            "tsConfig": ["apps/debugger/tsconfig.app.json"],
            "exclude": ["**/node_modules/**", "!apps/debugger/**/*"]
          }
        }
      }
    },
    "remix-ui-workspace": {
      "root": "libs/remix-ui/workspace",
      "sourceRoot": "libs/remix-ui/workspace/src",
      "projectType": "library",
      "schematics": {},
      "architect": {
        "lint": {
          "builder": "@nrwl/linter:lint",
          "options": {
            "linter": "eslint",
            "tsConfig": ["libs/remix-ui/workspace/tsconfig.lib.json"],
            "exclude": ["**/node_modules/**", "!libs/remix-ui/workspace/**/*"]
          }
        }
      }
    },
<<<<<<< HEAD
    "remix-ui-settings": {
      "root": "libs/remix-ui/settings",
      "sourceRoot": "libs/remix-ui/settings/src",
=======
    "remix-ui-static-analyser": {
      "root": "libs/remix-ui/static-analyser",
      "sourceRoot": "libs/remix-ui/static-analyser/src",
>>>>>>> 4af124d3
      "projectType": "library",
      "schematics": {},
      "architect": {
        "lint": {
          "builder": "@nrwl/linter:lint",
          "options": {
            "linter": "eslint",
<<<<<<< HEAD
            "tsConfig": ["libs/remix-ui/settings/tsconfig.lib.json"],
            "exclude": ["**/node_modules/**", "!libs/remix-ui/settings/**/*"]
=======
            "tsConfig": ["libs/remix-ui/static-analyser/tsconfig.lib.json"],
            "exclude": [
              "**/node_modules/**",
              "!libs/remix-ui/static-analyser/**/*"
            ]
          }
        }
      }
    },
    "remix-ui-checkbox": {
      "root": "libs/remix-ui/checkbox",
      "sourceRoot": "libs/remix-ui/checkbox/src",
      "projectType": "library",
      "schematics": {},
      "architect": {
        "lint": {
          "builder": "@nrwl/linter:lint",
          "options": {
            "linter": "eslint",
            "tsConfig": ["libs/remix-ui/checkbox/tsconfig.lib.json"],
            "exclude": ["**/node_modules/**", "!libs/remix-ui/checkbox/**/*"]
>>>>>>> 4af124d3
          }
        }
      }
    }
  },
  "cli": {
    "defaultCollection": "@nrwl/react"
  },
  "schematics": {
    "@nrwl/workspace": {
      "library": {
        "linter": "eslint"
      }
    },
    "@nrwl/cypress": {
      "cypress-project": {
        "linter": "eslint"
      }
    },
    "@nrwl/react": {
      "application": {
        "style": "css",
        "linter": "eslint",
        "babel": true
      },
      "component": {
        "style": "css"
      },
      "library": {
        "style": "css",
        "linter": "eslint"
      }
    },
    "@nrwl/next": {
      "application": {
        "linter": "eslint"
      }
    },
    "@nrwl/web": {
      "application": {
        "linter": "eslint"
      }
    },
    "@nrwl/node": {
      "application": {
        "linter": "eslint"
      },
      "library": {
        "linter": "eslint"
      }
    },
    "@nrwl/nx-plugin": {
      "plugin": {
        "linter": "eslint"
      }
    },
    "@nrwl/nest": {
      "application": {
        "linter": "eslint"
      }
    },
    "@nrwl/express": {
      "application": {
        "linter": "eslint"
      },
      "library": {
        "linter": "eslint"
      }
    }
  },
  "defaultProject": "remix-ide"
}<|MERGE_RESOLUTION|>--- conflicted
+++ resolved
@@ -726,26 +726,32 @@
         }
       }
     },
-<<<<<<< HEAD
     "remix-ui-settings": {
       "root": "libs/remix-ui/settings",
       "sourceRoot": "libs/remix-ui/settings/src",
-=======
+      "projectType": "library",
+      "schematics": {},
+      "architect": {
+        "lint": {
+          "builder": "@nrwl/linter:lint",
+          "options": {
+            "linter": "eslint",
+            "tsConfig": ["libs/remix-ui/settings/tsconfig.lib.json"],
+            "exclude": ["**/node_modules/**", "!libs/remix-ui/settings/**/*"]
+          }
+        }
+      }
+    },
     "remix-ui-static-analyser": {
       "root": "libs/remix-ui/static-analyser",
       "sourceRoot": "libs/remix-ui/static-analyser/src",
->>>>>>> 4af124d3
-      "projectType": "library",
-      "schematics": {},
-      "architect": {
-        "lint": {
-          "builder": "@nrwl/linter:lint",
-          "options": {
-            "linter": "eslint",
-<<<<<<< HEAD
-            "tsConfig": ["libs/remix-ui/settings/tsconfig.lib.json"],
-            "exclude": ["**/node_modules/**", "!libs/remix-ui/settings/**/*"]
-=======
+      "projectType": "library",
+      "schematics": {},
+      "architect": {
+        "lint": {
+          "builder": "@nrwl/linter:lint",
+          "options": {
+            "linter": "eslint",
             "tsConfig": ["libs/remix-ui/static-analyser/tsconfig.lib.json"],
             "exclude": [
               "**/node_modules/**",
@@ -767,7 +773,6 @@
             "linter": "eslint",
             "tsConfig": ["libs/remix-ui/checkbox/tsconfig.lib.json"],
             "exclude": ["**/node_modules/**", "!libs/remix-ui/checkbox/**/*"]
->>>>>>> 4af124d3
           }
         }
       }
