{
  "compileOnSave": false,
  "compilerOptions": {
    "rootDir": ".",
    "sourceMap": true,
    "declaration": false,
    "moduleResolution": "node",
    "emitDecoratorMetadata": true,
    "experimentalDecorators": true,
    "importHelpers": true,
    "target": "es2015",
    "module": "commonjs",
    "typeRoots": ["node_modules/@types"],
    "lib": ["es2017", "es2019", "dom"],
    "skipLibCheck": true,
    "skipDefaultLibCheck": true,
    "baseUrl": ".",
    "paths": {
      "@remix-project/remix-analyzer": ["dist/libs/remix-analyzer/index.js"],
      "@remix-project/remix-astwalker": ["dist/libs/remix-astwalker/index.js"],
      "@remix-project/remix-debug": ["dist/libs/remix-debug/src/index.js"],
      "@remix-project/remix-lib": ["dist/libs/remix-lib/src/index.js"],
      "@remix-project/remix-simulator": [
        "dist/libs/remix-simulator/src/index.js"
      ],
      "@remix-project/remix-solidity": ["dist/libs/remix-solidity/index.js"],
      "@remix-project/remix-tests": ["dist/libs/remix-tests/src/index.js"],
      "@remix-project/remix-url-resolver": [
        "dist/libs/remix-url-resolver/index.js"
      ],
      "@remixproject/debugger-plugin": ["apps/debugger/src/index.ts"],
      "@remix-project/remixd": ["dist/libs/remixd/index.js"],
      "@remix-ui/tree-view": ["libs/remix-ui/tree-view/src/index.ts"],
      "@remix-ui/debugger-ui": ["libs/remix-ui/debugger-ui/src/index.ts"],
      "@remix-ui/utils": ["libs/remix-ui/utils/src/index.ts"],
      "@remix-ui/clipboard": ["libs/remix-ui/clipboard/src/index.ts"],
      "@remix-project/remix-solidity-ts": ["libs/remix-solidity/src/index.ts"],
      "@remix-ui/modal-dialog": ["libs/remix-ui/modal-dialog/src/index.ts"],
      "@remix-ui/toaster": ["libs/remix-ui/toaster/src/index.ts"],
      "@remix-ui/file-explorer": ["libs/remix-ui/file-explorer/src/index.ts"],
      "@remix-ui/workspace": ["libs/remix-ui/workspace/src/index.ts"],
<<<<<<< HEAD
      "@remix-ui/static-analyser": [
        "libs/remix-ui/static-analyser/src/index.ts"
      ],
      "@remix-ui/checkbox": ["libs/remix-ui/checkbox/src/index.ts"],
      "@remix-project/core-plugin": [
        "libs/remix-core-plugin/src/index.ts"
      ]
=======
      "@remix-ui/settings": ["libs/remix-ui/settings/src/index.ts"],
      "@remix-ui/static-analyser": ["libs/remix-ui/static-analyser/src/index.ts"],
      "@remix-ui/checkbox": ["libs/remix-ui/checkbox/src/index.ts"],
      "@remix-ui/settings": ["libs/remix-ui/settings/src/index.ts"]
>>>>>>> 4ddba6b2
    }
  },
  "exclude": ["node_modules", "tmp"]
}<|MERGE_RESOLUTION|>--- conflicted
+++ resolved
@@ -39,20 +39,12 @@
       "@remix-ui/toaster": ["libs/remix-ui/toaster/src/index.ts"],
       "@remix-ui/file-explorer": ["libs/remix-ui/file-explorer/src/index.ts"],
       "@remix-ui/workspace": ["libs/remix-ui/workspace/src/index.ts"],
-<<<<<<< HEAD
-      "@remix-ui/static-analyser": [
-        "libs/remix-ui/static-analyser/src/index.ts"
-      ],
-      "@remix-ui/checkbox": ["libs/remix-ui/checkbox/src/index.ts"],
       "@remix-project/core-plugin": [
         "libs/remix-core-plugin/src/index.ts"
-      ]
-=======
-      "@remix-ui/settings": ["libs/remix-ui/settings/src/index.ts"],
+      ],
       "@remix-ui/static-analyser": ["libs/remix-ui/static-analyser/src/index.ts"],
       "@remix-ui/checkbox": ["libs/remix-ui/checkbox/src/index.ts"],
       "@remix-ui/settings": ["libs/remix-ui/settings/src/index.ts"]
->>>>>>> 4ddba6b2
     }
   },
   "exclude": ["node_modules", "tmp"]
