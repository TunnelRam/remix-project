--- conflicted
+++ resolved
@@ -6,24 +6,15 @@
   const [assemblyItems, dispatch] = useReducer(reducer, initialState)
   const [absoluteSelectedIndex, setAbsoluteSelectedIndex] = useState(0)
   const [selectedItem, setSelectedItem] = useState(0)
-<<<<<<< HEAD
-  const [nextSelectedItem, setNextSelectedItem] = useState(1)
-=======
   const [nextSelectedItems, setNextSelectedItems] = useState([1])
->>>>>>> 1f46c590
   const [returnInstructionIndexes, setReturnInstructionIndexes] = useState([])
   const [outOfGasInstructionIndexes, setOutOfGasInstructionIndexes] = useState([])
   const refs = useRef({})
   const asmItemsRef = useRef(null)
 
   useEffect(() => {
-<<<<<<< HEAD
-    registerEvent && registerEvent('codeManagerChanged', (code, address, index, nextIndex, returnInstructionIndexes, outOfGasInstructionIndexes) => {
-      dispatch({ type: 'FETCH_OPCODES_SUCCESS', payload: { code, address, index, nextIndex, returnInstructionIndexes, outOfGasInstructionIndexes } })
-=======
     registerEvent && registerEvent('codeManagerChanged', (code, address, index, nextIndexes, returnInstructionIndexes, outOfGasInstructionIndexes) => {
       dispatch({ type: 'FETCH_OPCODES_SUCCESS', payload: { code, address, index, nextIndexes, returnInstructionIndexes, outOfGasInstructionIndexes } })
->>>>>>> 1f46c590
     })
   }, [])
 
@@ -31,11 +22,7 @@
     if (absoluteSelectedIndex !== assemblyItems.index) {
       clearItems()
       indexChanged(assemblyItems.index)
-<<<<<<< HEAD
-      nextIndexChanged(assemblyItems.nextIndex)
-=======
       nextIndexesChanged(assemblyItems.nextIndexes)
->>>>>>> 1f46c590
       returnIndexes(assemblyItems.returnInstructionIndexes)
       outOfGasIndexes(assemblyItems.outOfGasInstructionIndexes)
     }
@@ -53,21 +40,16 @@
 
   const clearItems = () => {
     clearItem(refs.current[selectedItem] ? refs.current[selectedItem] : null)
-<<<<<<< HEAD
-    clearItem(refs.current[nextSelectedItem] ? refs.current[nextSelectedItem] : null)
-=======
     if (nextSelectedItems) {
       nextSelectedItems.map((index) => {
         clearItem(refs.current[index] ? refs.current[index] : null)
       })
     }
->>>>>>> 1f46c590
 
     returnInstructionIndexes.map((index) => {
       if (index < 0) return
       clearItem(refs.current[index] ? refs.current[index] : null)
     })
-<<<<<<< HEAD
 
     outOfGasInstructionIndexes.map((index) => {
       if (index < 0) return
@@ -78,18 +60,6 @@
   const indexChanged = (index: number) => {
     if (index < 0) return
 
-=======
-
-    outOfGasInstructionIndexes.map((index) => {
-      if (index < 0) return
-      clearItem(refs.current[index] ? refs.current[index] : null)
-    })
-  }
-
-  const indexChanged = (index: number) => {
-    if (index < 0) return
-
->>>>>>> 1f46c590
     const codeView = asmItemsRef.current
 
     const currentItem = codeView.children[index]
@@ -104,20 +74,6 @@
     setAbsoluteSelectedIndex(assemblyItems.opCodes.index)
   }
 
-<<<<<<< HEAD
-  const nextIndexChanged = (index: number) => {
-    if (index < 0) return
-
-    const codeView = asmItemsRef.current
-
-    const currentItem = codeView.children[index]
-    if (currentItem) {
-      currentItem.style.setProperty('border-color', 'var(--secondary)')
-      currentItem.style.setProperty('border-style', 'dotted')
-      currentItem.setAttribute('selected', 'selected')
-    }
-    setNextSelectedItem(index)
-=======
   const nextIndexesChanged = (indexes: Array<number>) => {
     indexes.map((index) => {
       if (index < 0) return
@@ -132,7 +88,6 @@
       }
     })
     setNextSelectedItems(indexes)
->>>>>>> 1f46c590
   }
 
   const returnIndexes = (indexes) => {
