<<<<<<< HEAD
import { default as test } from "tape"
=======
import test from "tape"
>>>>>>> 2103f874
import { helpers } from '@remix-project/remix-lib'
import { readFileSync } from 'fs'
import { join } from 'path'
import { default as StatRunner } from '../../src/solidity-analyzer'
import * as modules from '../../src/solidity-analyzer/modules/'
import { CompilationResult, AnalysisReportObj, AnalysisReport } from '../../src/types'
import solcOrg from 'solc';
const { compilerInput } = helpers.compiler
const folder: string = 'solidity-v0.4.24'

const testFiles: string[] = [
  'KingOfTheEtherThrone.sol',
  'assembly.sol',
  'ballot.sol',
  'ballot_reentrant.sol',
  'ballot_withoutWarnings.sol',
  'cross_contract.sol',
  'inheritance.sol',
  'modifier1.sol',
  'modifier2.sol',
  'notReentrant.sol',
  'structReentrant.sol',
  'thisLocal.sol',
  'globals.sol',
  'library.sol',
  'transfer.sol',
  'ctor.sol',
  'forgottenReturn.sol',
  'selfdestruct.sol',
  'deleteDynamicArray.sol',
  'deleteFromDynamicArray.sol',
  'blockLevelCompare.sol',
  'intDivisionTruncate.sol',
  'ERC20.sol',
  'stringBytesLength.sol',
  'etherTransferInLoop.sol',
  'forLoopIteratesOverDynamicArray.sol'
]

let compilationResults: Record<string, CompilationResult> = {}

test('setup', function (t: test.Test) {
  solcOrg.loadRemoteVersion('v0.4.24+commit.e67f0147', (error, compiler) => {
    if (error) throw error

    testFiles.forEach((fileName) => {
      const content: string = readFileSync(join(__dirname, 'test-contracts/' + folder, fileName), 'utf8')
      // Latest AST is available under 'compileStandardWrapper' under solc for, 0.4.12 <= version < 0.5.0 
      compilationResults[fileName] = JSON.parse(compiler.compile(compilerInput(content)))
    })

    t.end()
  })
});

test('Integration test thisLocal module', function (t: test.Test) {
  t.plan(testFiles.length)
  const module: any = modules.thisLocal
  const lengthCheck: Record<string, number> = {
    'KingOfTheEtherThrone.sol': 0,
    'assembly.sol': 0,
    'ballot.sol': 0,
    'ballot_reentrant.sol': 1,
    'ballot_withoutWarnings.sol': 0,
    'cross_contract.sol': 0,
    'inheritance.sol': 0,
    'modifier1.sol': 0,
    'modifier2.sol': 0,
    'notReentrant.sol': 0,
    'structReentrant.sol': 0,
    'thisLocal.sol': 1,
    'globals.sol': 0,
    'library.sol': 0,
    'transfer.sol': 0,
    'ctor.sol': 0,
    'forgottenReturn.sol': 0,
    'selfdestruct.sol': 0,
    'deleteDynamicArray.sol': 0,
    'deleteFromDynamicArray.sol': 0,
    'blockLevelCompare.sol': 0,
    'intDivisionTruncate.sol': 0,
    'ERC20.sol': 0,
    'stringBytesLength.sol': 0,
    'etherTransferInLoop.sol': 0,
    'forLoopIteratesOverDynamicArray.sol': 0
  }
  runModuleOnFiles(module, t, (file: string, report: AnalysisReportObj[]) => {
    t.equal(report.length, lengthCheck[file], `${file} has right amount of thisLocal warnings`)
  })
})

test('Integration test checksEffectsInteraction module', function (t: test.Test) {
  t.plan(testFiles.length)
  const module: any = modules.checksEffectsInteraction
  const lengthCheck: Record<string, number> = {
    'KingOfTheEtherThrone.sol': 1,
    'assembly.sol': 1,
    'ballot.sol': 0,
    'ballot_reentrant.sol': 1,
    'ballot_withoutWarnings.sol': 0,
    'cross_contract.sol': 0,
    'inheritance.sol': 1,
    'modifier1.sol': 0,
    'modifier2.sol': 0,
    'notReentrant.sol': 0,
    'structReentrant.sol': 1,
    'thisLocal.sol': 0,
    'globals.sol': 1,
    'library.sol': 1,
    'transfer.sol': 1,
    'ctor.sol': 0,
    'forgottenReturn.sol': 0,
    'selfdestruct.sol': 0,
    'deleteDynamicArray.sol': 0,
    'deleteFromDynamicArray.sol': 0,
    'blockLevelCompare.sol': 0,
    'intDivisionTruncate.sol': 0,
    'ERC20.sol': 0,
    'stringBytesLength.sol': 0,
    'etherTransferInLoop.sol': 0,
    'forLoopIteratesOverDynamicArray.sol': 0
  }
  runModuleOnFiles(module, t, (file: string, report: AnalysisReportObj[]) => {
    t.equal(report.length, lengthCheck[file], `${file} has right amount of checksEffectsInteraction warnings`)
  })
})

test('Integration test constantFunctions module', function (t: test.Test) {
  t.plan(testFiles.length)
  const module: any = modules.constantFunctions
  const lengthCheck: Record<string, number> = {
    'KingOfTheEtherThrone.sol': 0,
    'assembly.sol': 0,
    'ballot.sol': 0,
    'ballot_reentrant.sol': 0,
    'ballot_withoutWarnings.sol': 0,
    'cross_contract.sol': 1,
    'inheritance.sol': 0,
    'modifier1.sol': 1,
    'modifier2.sol': 0,
    'notReentrant.sol': 0,
    'structReentrant.sol': 1,
    'thisLocal.sol': 1,
    'globals.sol': 0,
    'library.sol': 3,
    'transfer.sol': 0,
    'ctor.sol': 0,
    'forgottenReturn.sol': 0,
    'selfdestruct.sol': 1,
    'deleteDynamicArray.sol': 0,
    'deleteFromDynamicArray.sol': 0,
    'blockLevelCompare.sol': 0,
    'intDivisionTruncate.sol': 0,
    'ERC20.sol': 0,
    'stringBytesLength.sol': 0,
    'etherTransferInLoop.sol': 0,
    'forLoopIteratesOverDynamicArray.sol': 0
  }
  runModuleOnFiles(module, t, (file: string, report: AnalysisReportObj[]) => {
    t.equal(report.length, lengthCheck[file], `${file} has right amount of constantFunctions warnings`)
  })
})

test('Integration test inlineAssembly module', function (t: test.Test) {
  t.plan(testFiles.length)
  const module: any = modules.inlineAssembly
  const lengthCheck: Record<string, number> = {
    'KingOfTheEtherThrone.sol': 0,
    'assembly.sol': 2,
    'ballot.sol': 0,
    'ballot_reentrant.sol': 0,
    'ballot_withoutWarnings.sol': 0,
    'cross_contract.sol': 0,
    'inheritance.sol': 0,
    'modifier1.sol': 0,
    'modifier2.sol': 0,
    'notReentrant.sol': 0,
    'structReentrant.sol': 0,
    'thisLocal.sol': 0,
    'globals.sol': 0,
    'library.sol': 0,
    'transfer.sol': 0,
    'ctor.sol': 0,
    'forgottenReturn.sol': 0,
    'selfdestruct.sol': 0,
    'deleteDynamicArray.sol': 0,
    'deleteFromDynamicArray.sol': 0,
    'blockLevelCompare.sol': 0,
    'intDivisionTruncate.sol': 0,
    'ERC20.sol': 0,
    'stringBytesLength.sol': 0,
    'etherTransferInLoop.sol': 0,
    'forLoopIteratesOverDynamicArray.sol': 0
  }
  runModuleOnFiles(module, t, (file: string, report: AnalysisReportObj[]) => {
    t.equal(report.length, lengthCheck[file], `${file} has right amount of inlineAssembly warnings`)
  })
})

test('Integration test txOrigin module', function (t: test.Test) {
  t.plan(testFiles.length)
  const module: any = modules.txOrigin
  const lengthCheck: Record<string, number> = {
    'KingOfTheEtherThrone.sol': 0,
    'assembly.sol': 1,
    'ballot.sol': 0,
    'ballot_reentrant.sol': 0,
    'ballot_withoutWarnings.sol': 0,
    'cross_contract.sol': 0,
    'inheritance.sol': 0,
    'modifier1.sol': 0,
    'modifier2.sol': 0,
    'notReentrant.sol': 0,
    'structReentrant.sol': 0,
    'thisLocal.sol': 0,
    'globals.sol': 1,
    'library.sol': 0,
    'transfer.sol': 0,
    'ctor.sol': 0,
    'forgottenReturn.sol': 0,
    'selfdestruct.sol': 0,
    'deleteDynamicArray.sol': 0,
    'deleteFromDynamicArray.sol': 0,
    'blockLevelCompare.sol': 0,
    'intDivisionTruncate.sol': 0,
    'ERC20.sol': 0,
    'stringBytesLength.sol': 0,
    'etherTransferInLoop.sol': 0,
    'forLoopIteratesOverDynamicArray.sol': 0
  }
  runModuleOnFiles(module, t, (file: string, report: AnalysisReportObj[]) => {
    t.equal(report.length, lengthCheck[file], `${file} has right amount of txOrigin warnings`)
  })
})

test('Integration test gasCosts module', function (t: test.Test) {
  t.plan(testFiles.length)
  const module: any = modules.gasCosts
  const lengthCheck: Record<string, number> = {
    'KingOfTheEtherThrone.sol': 2,
    'assembly.sol': 2,
    'ballot.sol': 3,
    'ballot_reentrant.sol': 2,
    'ballot_withoutWarnings.sol': 0,
    'cross_contract.sol': 1,
    'inheritance.sol': 1,
    'modifier1.sol': 0,
    'modifier2.sol': 1,
    'notReentrant.sol': 1,
    'structReentrant.sol': 1,
    'thisLocal.sol': 1,
    'globals.sol': 1,
    'library.sol': 1,
    'transfer.sol': 1,
    'ctor.sol': 0,
    'forgottenReturn.sol': 3,
    'selfdestruct.sol': 0,
    'deleteDynamicArray.sol': 2,
    'deleteFromDynamicArray.sol': 1,
    'blockLevelCompare.sol': 1,
    'intDivisionTruncate.sol': 1,
    'ERC20.sol': 2,
    'stringBytesLength.sol': 1,
    'etherTransferInLoop.sol': 3,
    'forLoopIteratesOverDynamicArray.sol': 2
  }
  runModuleOnFiles(module, t, (file: string, report: AnalysisReportObj[]) => {
    t.equal(report.length, lengthCheck[file], `${file} has right amount of gasCosts warnings`)
  })
})

test('Integration test similarVariableNames module', function (t: test.Test) {
  t.plan(testFiles.length)
  const module: any = modules.similarVariableNames
  const lengthCheck: Record<string, number> = {
    'KingOfTheEtherThrone.sol': 0,
    'assembly.sol': 0,
    'ballot.sol': 2,
    'ballot_reentrant.sol': 3,
    'ballot_withoutWarnings.sol': 0,
    'cross_contract.sol': 0,
    'inheritance.sol': 0,
    'modifier1.sol': 0,
    'modifier2.sol': 0,
    'notReentrant.sol': 1,
    'structReentrant.sol': 0,
    'thisLocal.sol': 0,
    'globals.sol': 0,
    'library.sol': 0,
    'transfer.sol': 0,
    'ctor.sol': 1,
    'forgottenReturn.sol': 0,
    'selfdestruct.sol': 0,
    'deleteDynamicArray.sol': 1,
    'deleteFromDynamicArray.sol': 0,
    'blockLevelCompare.sol': 0,
    'intDivisionTruncate.sol': 0,
    'ERC20.sol': 0,
    'stringBytesLength.sol': 0,
    'etherTransferInLoop.sol': 0,
    'forLoopIteratesOverDynamicArray.sol': 0
  }
  runModuleOnFiles(module, t, (file: string, report: AnalysisReportObj[]) => {
    t.equal(report.length, lengthCheck[file], `${file} has right amount of similarVariableNames warnings`)
  })
})

test('Integration test blockTimestamp module', function (t: test.Test) {
  t.plan(testFiles.length)
  const module: any = modules.blockTimestamp
  const lengthCheck: Record<string, number> = {
    'KingOfTheEtherThrone.sol': 1,
    'assembly.sol': 0,
    'ballot.sol': 0,
    'ballot_reentrant.sol': 3,
    'ballot_withoutWarnings.sol': 0,
    'cross_contract.sol': 0,
    'inheritance.sol': 0,
    'modifier1.sol': 0,
    'modifier2.sol': 0,
    'notReentrant.sol': 0,
    'structReentrant.sol': 0,
    'thisLocal.sol': 0,
    'globals.sol': 2,
    'library.sol': 0,
    'transfer.sol': 0,
    'ctor.sol': 0,
    'forgottenReturn.sol': 0,
    'selfdestruct.sol': 0,
    'deleteDynamicArray.sol': 0,
    'deleteFromDynamicArray.sol': 0,
    'blockLevelCompare.sol': 0,
    'intDivisionTruncate.sol': 0,
    'ERC20.sol': 0,
    'stringBytesLength.sol': 0,
    'etherTransferInLoop.sol': 0,
    'forLoopIteratesOverDynamicArray.sol': 0
  }
  runModuleOnFiles(module, t, (file: string, report: AnalysisReportObj[]) => {
    t.equal(report.length, lengthCheck[file], `${file} has right amount of blockTimestamp warnings`)
  })
})

test('Integration test lowLevelCalls module', function (t: test.Test) {
  t.plan(testFiles.length)
  const module: any = modules.lowLevelCalls
  const lengthCheck: Record<string, number> = {
    'KingOfTheEtherThrone.sol': 1,
    'assembly.sol': 1,
    'ballot.sol': 0,
    'ballot_reentrant.sol': 7,
    'ballot_withoutWarnings.sol': 0,
    'cross_contract.sol': 1,
    'inheritance.sol': 1,
    'modifier1.sol': 0,
    'modifier2.sol': 0,
    'notReentrant.sol': 1,
    'structReentrant.sol': 1,
    'thisLocal.sol': 2,
    'globals.sol': 1,
    'library.sol': 1,
    'transfer.sol': 0,
    'ctor.sol': 0,
    'forgottenReturn.sol': 0,
    'selfdestruct.sol': 0,
    'deleteDynamicArray.sol': 0,
    'deleteFromDynamicArray.sol': 0,
    'blockLevelCompare.sol': 0,
    'intDivisionTruncate.sol': 0,
    'ERC20.sol': 0,
    'stringBytesLength.sol': 0,
    'etherTransferInLoop.sol': 0,
    'forLoopIteratesOverDynamicArray.sol': 0
  }
  runModuleOnFiles(module, t, (file: string, report: AnalysisReportObj[]) => {
    t.equal(report.length, lengthCheck[file], `${file} has right amount of lowLevelCalls warnings`)
  })
})

test('Integration test blockBlockhash module', function (t: test.Test) {
  t.plan(testFiles.length)
  const module: any = modules.blockBlockhash
  const lengthCheck: Record<string, number> = {
    'KingOfTheEtherThrone.sol': 0,
    'assembly.sol': 0,
    'ballot.sol': 0,
    'ballot_reentrant.sol': 0,
    'ballot_withoutWarnings.sol': 0,
    'cross_contract.sol': 0,
    'inheritance.sol': 0,
    'modifier1.sol': 0,
    'modifier2.sol': 0,
    'notReentrant.sol': 0,
    'structReentrant.sol': 0,
    'thisLocal.sol': 0,
    'globals.sol': 1,
    'library.sol': 0,
    'transfer.sol': 0,
    'ctor.sol': 0,
    'forgottenReturn.sol': 0,
    'selfdestruct.sol': 0,
    'deleteDynamicArray.sol': 0,
    'deleteFromDynamicArray.sol': 0,
    'blockLevelCompare.sol': 0,
    'intDivisionTruncate.sol': 0,
    'ERC20.sol': 0,
    'stringBytesLength.sol': 0,
    'etherTransferInLoop.sol': 0,
    'forLoopIteratesOverDynamicArray.sol': 0
  }
  runModuleOnFiles(module, t, (file: string, report: AnalysisReportObj[]) => {
    t.equal(report.length, lengthCheck[file], `${file} has right amount of blockBlockhash warnings`)
  })
})

test('Integration test noReturn module', function (t: test.Test) {
  t.plan(testFiles.length)
  const module: any = modules.noReturn
  const lengthCheck: Record<string, number> = {
    'KingOfTheEtherThrone.sol': 0,
    'assembly.sol': 1,
    'ballot.sol': 0,
    'ballot_reentrant.sol': 0,
    'ballot_withoutWarnings.sol': 0,
    'cross_contract.sol': 0,
    'inheritance.sol': 0,
    'modifier1.sol': 1,
    'modifier2.sol': 0,
    'notReentrant.sol': 0,
    'structReentrant.sol': 0,
    'thisLocal.sol': 1,
    'globals.sol': 0,
    'library.sol': 0,
    'transfer.sol': 0,
    'ctor.sol': 0,
    'forgottenReturn.sol': 1,
    'selfdestruct.sol': 0,
    'deleteDynamicArray.sol': 0,
    'deleteFromDynamicArray.sol': 0,
    'blockLevelCompare.sol': 0,
    'intDivisionTruncate.sol': 0,
    'ERC20.sol': 0,
    'stringBytesLength.sol': 0,
    'etherTransferInLoop.sol': 0,
    'forLoopIteratesOverDynamicArray.sol': 0
  }
  runModuleOnFiles(module, t, (file: string, report: AnalysisReportObj[]) => {
    t.equal(report.length, lengthCheck[file], `${file} has right amount of noReturn warnings`)
  })
})

test('Integration test selfdestruct module', function (t: test.Test) {
  t.plan(testFiles.length)
  const module: any = modules.selfdestruct
  const lengthCheck: Record<string, number> = {
    'KingOfTheEtherThrone.sol': 0,
    'assembly.sol': 0,
    'ballot.sol': 0,
    'ballot_reentrant.sol': 0,
    'ballot_withoutWarnings.sol': 0,
    'cross_contract.sol': 0,
    'inheritance.sol': 0,
    'modifier1.sol': 0,
    'modifier2.sol': 0,
    'notReentrant.sol': 0,
    'structReentrant.sol': 0,
    'thisLocal.sol': 0,
    'globals.sol': 2,
    'library.sol': 0,
    'transfer.sol': 0,
    'ctor.sol': 0,
    'forgottenReturn.sol': 0,
    'selfdestruct.sol': 3,
    'deleteDynamicArray.sol': 0,
    'deleteFromDynamicArray.sol': 0,
    'blockLevelCompare.sol': 0,
    'ERC20.sol': 0,
    'intDivisionTruncate.sol': 5,
    'stringBytesLength.sol': 0,
    'etherTransferInLoop.sol': 0,
    'forLoopIteratesOverDynamicArray.sol': 0
  }
  runModuleOnFiles(module, t, (file: string, report: AnalysisReportObj[]) => {
    t.equal(report.length, lengthCheck[file], `${file} has right amount of selfdestruct warnings`)
  })
})

test('Integration test guardConditions module', function (t: test.Test) {
  t.plan(testFiles.length)
  const module: any = modules.guardConditions
  const lengthCheck: Record<string, number> = {
    'KingOfTheEtherThrone.sol': 0,
    'assembly.sol': 2,
    'ballot.sol': 0,
    'ballot_reentrant.sol': 0,
    'ballot_withoutWarnings.sol': 0,
    'cross_contract.sol': 0,
    'inheritance.sol': 0,
    'modifier1.sol': 0,
    'modifier2.sol': 0,
    'notReentrant.sol': 0,
    'structReentrant.sol': 0,
    'thisLocal.sol': 0,
    'globals.sol': 1,
    'library.sol': 0,
    'transfer.sol': 0,
    'ctor.sol': 0,
    'forgottenReturn.sol': 0,
    'selfdestruct.sol': 0,
    'deleteDynamicArray.sol': 1,
    'deleteFromDynamicArray.sol': 0,
    'blockLevelCompare.sol': 0,
    'intDivisionTruncate.sol': 1,
    'ERC20.sol': 0,
    'stringBytesLength.sol': 0,
    'etherTransferInLoop.sol': 0,
    'forLoopIteratesOverDynamicArray.sol': 0
  }
  runModuleOnFiles(module, t, (file: string, report: AnalysisReportObj[]) => {
    t.equal(report.length, lengthCheck[file], `${file} has right amount of guardConditions warnings`)
  })
})

test('Integration test deleteDynamicArrays module', function (t: test.Test) {
  t.plan(testFiles.length)
  const module: any = modules.deleteDynamicArrays
  const lengthCheck: Record<string, number> = {
    'KingOfTheEtherThrone.sol': 0,
    'assembly.sol': 0,
    'ballot.sol': 0,
    'ballot_reentrant.sol': 0,
    'ballot_withoutWarnings.sol': 0,
    'cross_contract.sol': 0,
    'inheritance.sol': 0,
    'modifier1.sol': 0,
    'modifier2.sol': 0,
    'notReentrant.sol': 0,
    'structReentrant.sol': 0,
    'thisLocal.sol': 0,
    'globals.sol': 0,
    'library.sol': 0,
    'transfer.sol': 0,
    'ctor.sol': 0,
    'forgottenReturn.sol': 0,
    'selfdestruct.sol': 0,
    'deleteDynamicArray.sol': 2,
    'deleteFromDynamicArray.sol': 0,
    'blockLevelCompare.sol': 0,
    'intDivisionTruncate.sol': 0,
    'ERC20.sol': 0,
    'stringBytesLength.sol': 0,
    'etherTransferInLoop.sol': 0,
    'forLoopIteratesOverDynamicArray.sol': 0
  }
  runModuleOnFiles(module, t, (file: string, report: AnalysisReportObj[]) => {
    t.equal(report.length, lengthCheck[file], `${file} has right amount of deleteDynamicArrays warnings`)
  })
})

test('Integration test deleteFromDynamicArray module', function (t) {
  t.plan(testFiles.length)
  const module: any = modules.deleteFromDynamicArray
  const lengthCheck: Record<string, number> = {
    'KingOfTheEtherThrone.sol': 0,
    'assembly.sol': 0,
    'ballot.sol': 0,
    'ballot_reentrant.sol': 0,
    'ballot_withoutWarnings.sol': 0,
    'cross_contract.sol': 0,
    'inheritance.sol': 0,
    'modifier1.sol': 0,
    'modifier2.sol': 0,
    'notReentrant.sol': 0,
    'structReentrant.sol': 0,
    'thisLocal.sol': 0,
    'globals.sol': 0,
    'library.sol': 0,
    'transfer.sol': 0,
    'ctor.sol': 0,
    'forgottenReturn.sol': 0,
    'selfdestruct.sol': 0,
    'deleteDynamicArray.sol': 0,
    'deleteFromDynamicArray.sol': 1,
    'blockLevelCompare.sol': 0,
    'intDivisionTruncate.sol': 0,
    'ERC20.sol': 0,
    'stringBytesLength.sol': 0,
    'etherTransferInLoop.sol': 0,
    'forLoopIteratesOverDynamicArray.sol': 0
  }
  runModuleOnFiles(module, t, (file: string, report: AnalysisReportObj[]) => {
    t.equal(report.length, lengthCheck[file], `${file} has right amount of deleteFromDynamicArray warnings`)
  })
})

test('Integration test assignAndCompare module', function (t: test.Test) {
  t.plan(testFiles.length)
  const module: any = modules.assignAndCompare
  const lengthCheck: Record<string, number> = {
    'KingOfTheEtherThrone.sol': 0,
    'assembly.sol': 0,
    'ballot.sol': 0,
    'ballot_reentrant.sol': 0,
    'ballot_withoutWarnings.sol': 0,
    'cross_contract.sol': 0,
    'inheritance.sol': 0,
    'modifier1.sol': 0,
    'modifier2.sol': 0,
    'notReentrant.sol': 0,
    'structReentrant.sol': 0,
    'thisLocal.sol': 0,
    'globals.sol': 0,
    'library.sol': 0,
    'transfer.sol': 0,
    'ctor.sol': 0,
    'forgottenReturn.sol': 0,
    'selfdestruct.sol': 0,
    'deleteDynamicArray.sol': 0,
    'deleteFromDynamicArray.sol': 0,
    'blockLevelCompare.sol': 8,
    'intDivisionTruncate.sol': 0,
    'ERC20.sol': 0,
    'stringBytesLength.sol': 0,
    'etherTransferInLoop.sol': 0,
    'forLoopIteratesOverDynamicArray.sol': 0
  }
  runModuleOnFiles(module, t, (file: string, report: AnalysisReportObj[]) => {
    t.equal(report.length, lengthCheck[file], `${file} has right amount of assignAndCompare warnings`)
  })
})

test('Integration test intDivisionTruncate module', function (t: test.Test) {
  t.plan(testFiles.length)
  const module: any = modules.intDivisionTruncate
  const lengthCheck: Record<string, number> = {
    'KingOfTheEtherThrone.sol': 0,
    'assembly.sol': 0,
    'ballot.sol': 0,
    'ballot_reentrant.sol': 0,
    'ballot_withoutWarnings.sol': 0,
    'cross_contract.sol': 0,
    'inheritance.sol': 0,
    'modifier1.sol': 0,
    'modifier2.sol': 0,
    'notReentrant.sol': 0,
    'structReentrant.sol': 0,
    'thisLocal.sol': 0,
    'globals.sol': 0,
    'library.sol': 0,
    'transfer.sol': 0,
    'ctor.sol': 0,
    'forgottenReturn.sol': 0,
    'selfdestruct.sol': 0,
    'deleteDynamicArray.sol': 0,
    'deleteFromDynamicArray.sol': 0,
    'blockLevelCompare.sol': 0,
    'intDivisionTruncate.sol': 2,
    'ERC20.sol': 0,
    'stringBytesLength.sol': 0,
    'etherTransferInLoop.sol': 0,
    'forLoopIteratesOverDynamicArray.sol': 0
  }
  runModuleOnFiles(module, t, (file: string, report: AnalysisReportObj[]) => {
    t.equal(report.length, lengthCheck[file], `${file} has right amount of intDivisionTruncate warnings`)
  })
})

test('Integration test erc20Decimal module', function (t: test.Test) {
  t.plan(testFiles.length)
  const module: any = modules.erc20Decimals
  const lengthCheck: Record<string, number> = {
    'KingOfTheEtherThrone.sol': 0,
    'assembly.sol': 0,
    'ballot.sol': 0,
    'ballot_reentrant.sol': 0,
    'ballot_withoutWarnings.sol': 0,
    'cross_contract.sol': 0,
    'inheritance.sol': 0,
    'modifier1.sol': 0,
    'modifier2.sol': 0,
    'notReentrant.sol': 0,
    'structReentrant.sol': 0,
    'thisLocal.sol': 0,
    'globals.sol': 0,
    'library.sol': 0,
    'transfer.sol': 0,
    'ctor.sol': 0,
    'forgottenReturn.sol': 0,
    'selfdestruct.sol': 0,
    'deleteDynamicArray.sol': 0,
    'deleteFromDynamicArray.sol': 0,
    'blockLevelCompare.sol': 0,
    'intDivisionTruncate.sol': 0,
    'ERC20.sol': 1,
    'stringBytesLength.sol': 0,
    'etherTransferInLoop.sol': 0,
    'forLoopIteratesOverDynamicArray.sol': 0
  }
  runModuleOnFiles(module, t, (file: string, report: AnalysisReportObj[]) => {
    t.equal(report.length, lengthCheck[file], `${file} has right amount of erc20Decimals warnings`)
  })
})

test('Integration test stringBytesLength module', function (t: test.Test) {
  t.plan(testFiles.length)
  const module: any = modules.stringBytesLength
  const lengthCheck: Record<string, number> = {
    'KingOfTheEtherThrone.sol': 0,
    'assembly.sol': 0,
    'ballot.sol': 0,
    'ballot_reentrant.sol': 0,
    'ballot_withoutWarnings.sol': 0,
    'cross_contract.sol': 0,
    'inheritance.sol': 0,
    'modifier1.sol': 0,
    'modifier2.sol': 0,
    'notReentrant.sol': 0,
    'structReentrant.sol': 0,
    'thisLocal.sol': 0,
    'globals.sol': 0,
    'library.sol': 0,
    'transfer.sol': 0,
    'ctor.sol': 0,
    'forgottenReturn.sol': 0,
    'selfdestruct.sol': 0,
    'deleteDynamicArray.sol': 0,
    'deleteFromDynamicArray.sol': 0,
    'blockLevelCompare.sol': 0,
    'intDivisionTruncate.sol': 0,
    'ERC20.sol': 0,
    'stringBytesLength.sol': 1,
    'etherTransferInLoop.sol': 0,
    'forLoopIteratesOverDynamicArray.sol': 0
  }
  runModuleOnFiles(module, t, (file: string, report: AnalysisReportObj[]) => {
    t.equal(report.length, lengthCheck[file], `${file} has right amount of stringBytesLength warnings`)
  })
})

test('Integration test etherTransferInLoop module', function (t: test.Test) {
  t.plan(testFiles.length)
  const module: any = modules.etherTransferInLoop
  const lengthCheck: Record<string, number> = {
    'KingOfTheEtherThrone.sol': 0,
    'assembly.sol': 0,
    'ballot.sol': 0,
    'ballot_reentrant.sol': 0,
    'ballot_withoutWarnings.sol': 0,
    'cross_contract.sol': 0,
    'inheritance.sol': 0,
    'modifier1.sol': 0,
    'modifier2.sol': 0,
    'notReentrant.sol': 0,
    'structReentrant.sol': 0,
    'thisLocal.sol': 0,
    'globals.sol': 0,
    'library.sol': 0,
    'transfer.sol': 0,
    'ctor.sol': 0,
    'forgottenReturn.sol': 0,
    'selfdestruct.sol': 0,
    'deleteDynamicArray.sol': 0,
    'deleteFromDynamicArray.sol': 0,
    'blockLevelCompare.sol': 0,
    'intDivisionTruncate.sol': 0,
    'ERC20.sol': 0,
    'stringBytesLength.sol': 0,
    'etherTransferInLoop.sol': 3,
    'forLoopIteratesOverDynamicArray.sol': 0
  }
  runModuleOnFiles(module, t, (file: string, report: AnalysisReportObj[]) => {
    t.equal(report.length, lengthCheck[file], `${file} has right amount of etherTransferInLoop warnings`)
  })
})

test('Integration test forLoopIteratesOverDynamicArray module', function (t: test.Test) {
  t.plan(testFiles.length)
  const module: any = modules.forLoopIteratesOverDynamicArray
  const lengthCheck: Record<string, number> = {
    'KingOfTheEtherThrone.sol': 0,
    'assembly.sol': 0,
    'ballot.sol': 2,
    'ballot_reentrant.sol': 1,
    'ballot_withoutWarnings.sol': 0,
    'cross_contract.sol': 0,
    'inheritance.sol': 0,
    'modifier1.sol': 0,
    'modifier2.sol': 0,
    'notReentrant.sol': 0,
    'structReentrant.sol': 0,
    'thisLocal.sol': 0,
    'globals.sol': 0,
    'library.sol': 0,
    'transfer.sol': 0,
    'ctor.sol': 0,
    'forgottenReturn.sol': 0,
    'selfdestruct.sol': 0,
    'deleteDynamicArray.sol': 0,
    'deleteFromDynamicArray.sol': 0,
    'blockLevelCompare.sol': 0,
    'intDivisionTruncate.sol': 0,
    'ERC20.sol': 0,
    'stringBytesLength.sol': 0,
    'etherTransferInLoop.sol': 0,
    'forLoopIteratesOverDynamicArray.sol': 2
  }
  runModuleOnFiles(module, t, (file: string, report: AnalysisReportObj[]) => {
    t.equal(report.length, lengthCheck[file], `${file} has right amount of forLoopIteratesOverDynamicArray warnings`)
  })
})

// #################### Helpers
function runModuleOnFiles (Module: any, t: test.Test, cb: ((fname: string, report: AnalysisReportObj[]) => void)): void {
  const statRunner: StatRunner = new StatRunner()
  testFiles.forEach((fileName: string) => {
    statRunner.runWithModuleList(compilationResults[fileName], [{ name: new Module().name, mod: new Module() }], (reports: AnalysisReport[]) => {
      let report: AnalysisReportObj[] = reports[0].report
      if (report.some((x: AnalysisReportObj) => x.warning.includes('INTERNAL ERROR'))) {
        t.comment('Error while executing Module: ' + JSON.stringify(report))
      }
      cb(fileName, report)
    })
  })      
}<|MERGE_RESOLUTION|>--- conflicted
+++ resolved
@@ -1,8 +1,4 @@
-<<<<<<< HEAD
-import { default as test } from "tape"
-=======
 import test from "tape"
->>>>>>> 2103f874
 import { helpers } from '@remix-project/remix-lib'
 import { readFileSync } from 'fs'
 import { join } from 'path'
