'use strict'

import yo from 'yo-yo'
import async from 'async'
import { Plugin } from '@remixproject/engine'
import * as packageJson from '../../../../../package.json'
const EventEmitter = require('events')
const globalRegistry = require('../../global/registry')
const toaster = require('../ui/tooltip')
const modalDialogCustom = require('../ui/modal-dialog-custom')
const helper = require('../../lib/helper.js')

/*
  attach to files event (removed renamed)
  trigger: currentFileChanged
*/

const profile = {
  name: 'fileManager',
  displayName: 'File manager',
  description: 'Service - read/write to any files or folders, require giving permissions',
  icon: 'assets/img/fileManager.webp',
  permission: true,
  version: packageJson.version,
<<<<<<< HEAD
  methods: ['file', 'exists', 'open', 'writeFile', 'readFile', 'copyFile', 'rename', 'mkdir', 'readdir', 'remove', 'getCurrentFile', 'getFile', 'getFolder', 'setFile', 'switchFile', 'refresh'],
=======
  methods: ['file', 'exists', 'open', 'writeFile', 'readFile', 'copyFile', 'copyDir', 'rename', 'mkdir', 'readdir', 'remove', 'getCurrentFile', 'getFile', 'getFolder', 'setFile', 'switchFile'],
>>>>>>> 771ddbb5
  kind: 'file-system'
}
const errorMsg = {
  ENOENT: 'No such file or directory',
  EISDIR: 'Path is a directory',
  ENOTDIR: 'Path is not on a directory',
  EEXIST: 'File already exists',
  EPERM: 'Permission denied'
}
const createError = (err) => {
  return new Error(`${errorMsg[err.code]} ${err.message || ''}`)
}

class FileManager extends Plugin {
  constructor (editor, appManager) {
    super(profile)
    this.mode = 'browser'
    this.openedFiles = {} // list all opened files
    this.events = new EventEmitter()
    this.editor = editor
    this._components = {}
    this._components.registry = globalRegistry
    this.appManager = appManager
    this.init()
  }

  getOpenedFiles () {
    return this.openedFiles
  }

  setMode (mode) {
    this.mode = mode
  }

  limitPluginScope (path) {
    return path.replace(/^\/browser\//, '').replace(/^browser\//, '') // forbids plugin to access the root filesystem
  }

  /**
   * Emit error if path doesn't exist
   * @param {string} path path of the file/directory
   * @param {string} message message to display if path doesn't exist.
   */
  async _handleExists (path, message) {
    const exists = await this.exists(path)

    if (!exists) {
      throw createError({ code: 'ENOENT', message })
    }
  }

  /**
   * Emit error if path is not a file
   * @param {string} path path of the file/directory
   * @param {string} message message to display if path is not a file.
   */
  async _handleIsFile (path, message) {
    const isFile = await this.isFile(path)

    if (!isFile) {
      throw createError({ code: 'EISDIR', message })
    }
  }

  /**
   * Emit error if path is not a directory
   * @param {string} path path of the file/directory
   * @param {string} message message to display if path is not a directory.
   */
  async _handleIsDir (path, message) {
    const isDir = await this.isDirectory(path)

    if (!isDir) {
      throw createError({ code: 'ENOTDIR', message })
    }
  }

  /** The current opened file */
  file () {
    try {
      const file = this.currentFile()

      if (!file) throw createError({ code: 'ENOENT', message: 'No file selected' })
      return file
    } catch (e) {
      throw new Error(e)
    }
  }

  /**
   * Verify if the path exists (directory or file)
   * @param {string} path path of the directory or file
   * @returns {boolean} true if the path exists
   */
  exists (path) {
    try {
      path = this.limitPluginScope(path)
      const provider = this.fileProviderOf(path)
      const result = provider.exists(path)

      return result
    } catch (e) {
      throw new Error(e)
    }
  }

  refresh(){
    const provider = this.fileProviderOf("/")
    provider.event.emit("folderAdded","/")
  }

  /**
   * Verify if the path provided is a file
   * @param {string} path path of the directory or file
   * @returns {boolean} true if path is a file.
   */
  isFile (path) {
    const provider = this.fileProviderOf(path)
    const result = provider.isFile(path)

    return result
  }

  /**
   * Verify if the path provided is a directory
   * @param {string} path path of the directory
   * @returns {boolean} true if path is a directory.
   */
  isDirectory (path) {
    const provider = this.fileProviderOf(path)
    const result = provider.isDirectory(path)

    return result
  }

  /**
   * Open the content of the file in the context (eg: Editor)
   * @param {string} path path of the file
   * @returns {void}
   */
  async open (path) {
    try {
      path = this.limitPluginScope(path)
      await this._handleExists(path, `Cannot open file ${path}`)
      await this._handleIsFile(path, `Cannot open file ${path}`)
      return this.openFile(path)
    } catch (e) {
      throw new Error(e)
    }
  }

  /**
   * Set the content of a specific file
   * @param {string} path path of the file
   * @param {string} data content to write on the file
   * @returns {void}
   */
  async writeFile (path, data) {
    try {
      path = this.limitPluginScope(path)
      if (await this.exists(path)) {
        await this._handleIsFile(path, `Cannot write file ${path}`)
        return await this.setFileContent(path, data)
      } else {
        const ret = await this.setFileContent(path, data)
        this.emit('fileAdded', path)
        return ret
      }
    } catch (e) {
      throw new Error(e)
    }
  }

  /**
   * Return the content of a specific file
   * @param {string} path path of the file
   * @returns {string} content of the file
   */
  async readFile (path) {
    try {
      path = this.limitPluginScope(path)
      await this._handleExists(path, `Cannot read file ${path}`)
      await this._handleIsFile(path, `Cannot read file ${path}`)
      return this.getFileContent(path)
    } catch (e) {
      throw new Error(e)
    }
  }

  /**
   * Upsert a file with the content of the source file
   * @param {string} src path of the source file
   * @param {string} dest path of the destrination file
   * @returns {void}
   */
  async copyFile (src, dest, customName) {
    try {
      src = this.limitPluginScope(src)
      dest = this.limitPluginScope(dest)
      await this._handleExists(src, `Cannot copy from ${src}. Path does not exist.`)
      await this._handleIsFile(src, `Cannot copy from ${src}. Path is not a file.`)
      await this._handleExists(dest, `Cannot paste content into ${dest}. Path does not exist.`)
      await this._handleIsDir(dest, `Cannot paste content into ${dest}. Path is not directory.`)
      const content = await this.readFile(src)
      const copiedFileName = customName ? '/' + customName : '/' + `Copy_${helper.extractNameFromKey(src)}`

      await this.writeFile(dest + copiedFileName, content)
    } catch (e) {
      throw new Error(e)
    }
  }

  /**
   * Upsert a directory with the content of the source directory
   * @param {string} src path of the source dir
   * @param {string} dest path of the destination dir
   * @returns {void}
   */
  async copyDir (src, dest) {
    try {
      src = this.limitPluginScope(src)
      dest = this.limitPluginScope(dest)
      await this._handleExists(src, `Cannot copy from ${src}. Path does not exist.`)
      await this._handleIsDir(src, `Cannot copy from ${src}. Path is not a directory.`)
      await this._handleExists(dest, `Cannot paste content into ${dest}. Path does not exist.`)
      await this._handleIsDir(dest, `Cannot paste content into ${dest}. Path is not directory.`)
      await this.inDepthCopy(src, dest)
    } catch (e) {
      throw new Error(e)
    }
  }

  async inDepthCopy (src, dest, count = 0) {
    const content = await this.readdir(src)
    const copiedFolderPath = count === 0 ? dest + '/' + `Copy_${helper.extractNameFromKey(src)}` : dest + '/' + helper.extractNameFromKey(src)

    await this.mkdir(copiedFolderPath)

    for (const [key, value] of Object.entries(content)) {
      if (!value.isDirectory) {
        await this.copyFile(key, copiedFolderPath, helper.extractNameFromKey(key))
      } else {
        await this.inDepthCopy(key, copiedFolderPath, count + 1)
      }
    }
  }

  /**
   * Change the path of a file/directory
   * @param {string} oldPath current path of the file/directory
   * @param {string} newPath new path of the file/directory
   * @returns {void}
   */
  async rename (oldPath, newPath) {
    try {
      oldPath = this.limitPluginScope(oldPath)
      newPath = this.limitPluginScope(newPath)
      await this._handleExists(oldPath, `Cannot rename ${oldPath}`)
      const isFile = await this.isFile(oldPath)
      const newPathExists = await this.exists(newPath)
      const provider = this.fileProviderOf(oldPath)

      if (isFile) {
        if (newPathExists) {
          modalDialogCustom.alert('File already exists.')
          return
        }
        return provider.rename(oldPath, newPath, false)
      } else {
        if (newPathExists) {
          modalDialogCustom.alert('Folder already exists.')
          return
        }
        return provider.rename(oldPath, newPath, true)
      }
    } catch (e) {
      throw new Error(e)
    }
  }

  /**
   * Create a directory
   * @param {string} path path of the new directory
   * @returns {void}
   */
  async mkdir (path) {
    try {
      path = this.limitPluginScope(path)
      if (await this.exists(path)) {
        throw createError({ code: 'EEXIST', message: `Cannot create directory ${path}` })
      }
      const provider = this.fileProviderOf(path)

      return provider.createDir(path)
    } catch (e) {
      throw new Error(e)
    }
  }

  /**
   * Get the list of files in the directory
   * @param {string} path path of the directory
   * @returns {string[]} list of the file/directory name in this directory
   */
  async readdir (path) {
    try {
      path = this.limitPluginScope(path)
      await this._handleExists(path)
      await this._handleIsDir(path)

      return new Promise((resolve, reject) => {
        const provider = this.fileProviderOf(path)

        provider.resolveDirectory(path, (error, filesProvider) => {
          if (error) reject(error)
          resolve(filesProvider)
        })
      })
    } catch (e) {
      throw new Error(e)
    }
  }

  /**
   * Removes a file or directory recursively
   * @param {string} path path of the directory/file to remove
   * @returns {void}
   */
  async remove (path) {
    try {
      path = this.limitPluginScope(path)
      await this._handleExists(path, `Cannot remove file or directory ${path}`)
      const provider = this.fileProviderOf(path)

      return await provider.remove(path)
    } catch (e) {
      throw new Error(e)
    }
  }

  init () {
    this._deps = {
      config: this._components.registry.get('config').api,
      browserExplorer: this._components.registry.get('fileproviders/browser').api,
      localhostExplorer: this._components.registry.get('fileproviders/localhost').api,
      workspaceExplorer: this._components.registry.get('fileproviders/workspace').api,
      filesProviders: this._components.registry.get('fileproviders').api
    }
    this._deps.browserExplorer.event.on('fileChanged', (path) => { this.fileChangedEvent(path) })
    this._deps.browserExplorer.event.on('fileRenamed', (oldName, newName, isFolder) => { this.fileRenamedEvent(oldName, newName, isFolder) })
    this._deps.localhostExplorer.event.on('fileRenamed', (oldName, newName, isFolder) => { this.fileRenamedEvent(oldName, newName, isFolder) })
    this._deps.browserExplorer.event.on('fileRemoved', (path) => { this.fileRemovedEvent(path) })
    this._deps.browserExplorer.event.on('fileAdded', (path) => { this.fileAddedEvent(path) })
    this._deps.localhostExplorer.event.on('fileRemoved', (path) => { this.fileRemovedEvent(path) })
    this._deps.localhostExplorer.event.on('errored', (event) => { this.removeTabsOf(this._deps.localhostExplorer) })
    this._deps.localhostExplorer.event.on('closed', (event) => { this.removeTabsOf(this._deps.localhostExplorer) })
    this._deps.workspaceExplorer.event.on('fileChanged', (path) => { this.fileChangedEvent(path) })
    this._deps.workspaceExplorer.event.on('fileRenamed', (oldName, newName, isFolder) => { this.fileRenamedEvent(oldName, newName, isFolder) })
    this._deps.workspaceExplorer.event.on('fileRemoved', (path) => { this.fileRemovedEvent(path) })
    this._deps.workspaceExplorer.event.on('fileAdded', (path) => { this.fileAddedEvent(path) })

    this.getCurrentFile = this.file
    this.getFile = this.readFile
    this.getFolder = this.readdir
    this.setFile = this.writeFile
    this.switchFile = this.open
  }

  fileAddedEvent (path) {
    this.emit('fileAdded', path)
  }

  fileChangedEvent (path) {
    this.emit('currentFileChanged', path)
  }

  fileRenamedEvent (oldName, newName, isFolder) {
    if (!isFolder) {
      this._deps.config.set('currentFile', '')
      this.editor.discard(oldName)
      if (this.openedFiles[oldName]) {
        delete this.openedFiles[oldName]
        this.openedFiles[newName] = newName
      }
      this.openFile(newName)
    } else {
      for (var k in this.openedFiles) {
        if (k.indexOf(oldName + '/') === 0) {
          var newAbsolutePath = k.replace(oldName, newName)
          this.openedFiles[newAbsolutePath] = newAbsolutePath
          delete this.openedFiles[k]
          if (this._deps.config.get('currentFile') === k) {
            this._deps.config.set('currentFile', '')
          }
        }
      }
    }
    // TODO: Only keep `this.emit` (issue#2210)
    this.emit('fileRenamed', oldName, newName, isFolder)
    this.events.emit('fileRenamed', oldName, newName, isFolder)
  }

  currentFileProvider () {
    var path = this.currentPath()
    if (path) {
      return this.fileProviderOf(path)
    }
    return null
  }

  currentFile () {
    return this._deps.config.get('currentFile')
  }

  closeAllFiles () {
    // TODO: Only keep `this.emit` (issue#2210)
    this.emit('filesAllClosed')
    this.events.emit('filesAllClosed')
    for (const file in this.openedFiles) {
      this.closeFile(file)
    }
  }

  closeFile (name) {
    delete this.openedFiles[name]
    if (!Object.keys(this.openedFiles).length) {
      this._deps.config.set('currentFile', '')
      // TODO: Only keep `this.emit` (issue#2210)
      this.emit('noFileSelected')
      this.events.emit('noFileSelected')
    }
    // TODO: Only keep `this.emit` (issue#2210)
    this.emit('fileClosed', name)
    this.events.emit('fileClosed', name)
  }

  currentPath () {
    var currentFile = this._deps.config.get('currentFile')
    return this.extractPathOf(currentFile)
  }

  extractPathOf (file) {
    var reg = /(.*)(\/).*/
    var path = reg.exec(file)
    return path ? path[1] : '/'
  }

  getFileContent (path) {
    const provider = this.fileProviderOf(path)

    if (!provider) throw createError({ code: 'ENOENT', message: `${path} not available` })
    // TODO: change provider to Promise
    return new Promise((resolve, reject) => {
      if (this.currentFile() === path) return resolve(this.editor.currentContent())
      provider.get(path, (err, content) => {
        if (err) reject(err)
        resolve(content)
      })
    })
  }

  async setFileContent (path, content) {
    if (this.currentRequest) {
      const canCall = await this.askUserPermission('writeFile', '')
      if (canCall) {
        // inform the user about modification after permission is granted and even if permission was saved before
        toaster(yo`
          <div>
            <i class="fas fa-exclamation-triangle text-danger mr-1"></i>
            <span>
              ${this.currentRequest.from}
              <span class="font-weight-bold text-warning">
                is modifying 
              </span>${path}
            </span>
          </div>
        `, '', { time: 3000 })
      }
    }
    return await this._setFileInternal(path, content)
  }

  _setFileInternal (path, content) {
    const provider = this.fileProviderOf(path)
    if (!provider) throw createError({ code: 'ENOENT', message: `${path} not available` })
    // TODO : Add permission
    // TODO : Change Provider to Promise
    return new Promise((resolve, reject) => {
      provider.set(path, content, (error) => {
        if (error) reject(error)
        this.syncEditor(path)
        this.emit('fileSaved', path)
        resolve(true)
      })
    })
  }

  _saveAsCopy (path, content) {
    const fileProvider = this.fileProviderOf(path)
    if (fileProvider) {
      helper.createNonClashingNameWithPrefix(path, fileProvider, '', (error, copyName) => {
        if (error) {
          copyName = path + '.' + this.currentRequest.from
        }
        this._setFileInternal(copyName, content)
        this.openFile(copyName)
      })
    }
  }

  removeTabsOf (provider) {
    for (var tab in this.openedFiles) {
      if (this.fileProviderOf(tab).type === provider.type) {
        this.fileRemovedEvent(tab)
      }
    }
  }

  fileRemovedEvent (path) {
    if (path === this._deps.config.get('currentFile')) {
      this._deps.config.set('currentFile', '')
    }
    this.editor.discard(path)
    delete this.openedFiles[path]
    // TODO: Only keep `this.emit` (issue#2210)
    this.emit('fileRemoved', path)
    this.events.emit('fileRemoved', path)
    this.openFile()
  }

  unselectCurrentFile () {
    this.saveCurrentFile()
    this._deps.config.set('currentFile', '')
    // TODO: Only keep `this.emit` (issue#2210)
    this.emit('noFileSelected')
    this.events.emit('noFileSelected')
  }

  openFile (file) {
    const _openFile = (file) => {
      this.saveCurrentFile()
      const provider = this.fileProviderOf(file)
      if (!provider) return console.error(`no provider for ${file}`)
      file = provider.getPathFromUrl(file) || file // in case an external URL is given as input, we resolve it to the right internal path
      this._deps.config.set('currentFile', file)
      this.openedFiles[file] = file
      provider.get(file, (error, content) => {
        if (error) {
          console.log(error)
        } else {
          if (provider.isReadOnly(file)) {
            this.editor.openReadOnly(file, content)
          } else {
            this.editor.open(file, content)
          }
          // TODO: Only keep `this.emit` (issue#2210)
          this.emit('currentFileChanged', file)
          this.events.emit('currentFileChanged', file)
        }
      })
    }
    if (file) return _openFile(file)
    else {
      this.emit('noFileSelected')
      this.events.emit('noFileSelected')
    }
  }

  getProvider (name) {
    return this._deps.filesProviders[name]
  }

  fileProviderOf (file) {
    if (file.startsWith('localhost') || this.mode === 'localhost') {
      return this._deps.filesProviders.localhost
    }
    if (file.startsWith('browser')) {
      return this._deps.filesProviders.browser
    }
    return this._deps.filesProviders.workspace
  }

  // returns the list of directories inside path
  dirList (path) {
    const dirPaths = []
    const collectList = (path) => {
      return new Promise((resolve, reject) => {
        this.readdir(path).then((ls) => {
          const promises = Object.keys(ls).map((item, index) => {
            if (ls[item].isDirectory && !dirPaths.includes(item)) {
              dirPaths.push(item)
              resolve(dirPaths)
            }
            return new Promise((resolve, reject) => { resolve() })
          })
          Promise.all(promises).then(() => { resolve(dirPaths) })
        })
      })
    }
    return collectList(path)
  }

  isRemixDActive () {
    return this.appManager.isActive('remixd')
  }

  saveCurrentFile () {
    var currentFile = this._deps.config.get('currentFile')
    if (currentFile && this.editor.current()) {
      var input = this.editor.get(currentFile)
      if ((input !== null) && (input !== undefined)) {
        var provider = this.fileProviderOf(currentFile)
        if (provider) {
          provider.set(currentFile, input)
          this.emit('fileSaved', currentFile)
        } else {
          console.log('cannot save ' + currentFile + '. Does not belong to any explorer')
        }
      }
    }
  }

  syncEditor (path) {
    var currentFile = this._deps.config.get('currentFile')
    if (path !== currentFile) return

    var provider = this.fileProviderOf(currentFile)
    if (provider) {
      provider.get(currentFile, (error, content) => {
        if (error) console.log(error)
        this.editor.setText(content)
      })
    } else {
      console.log('cannot save ' + currentFile + '. Does not belong to any explorer')
    }
  }

  setBatchFiles (filesSet, fileProvider, override, callback) {
    const self = this
    if (!fileProvider) fileProvider = 'browser'
    if (override === undefined) override = false

    async.each(Object.keys(filesSet), (file, callback) => {
      if (override) {
        try {
          self._deps.filesProviders[fileProvider].set(file, filesSet[file].content)
        } catch (e) {
          return callback(e.message || e)
        }
        self.syncEditor(fileProvider + file)
        return callback()
      }

      helper.createNonClashingName(file, self._deps.filesProviders[fileProvider],
        (error, name) => {
          if (error) {
            modalDialogCustom.alert('Unexpected error loading the file ' + error)
          } else if (helper.checkSpecialChars(name)) {
            modalDialogCustom.alert('Special characters are not allowed')
          } else {
            try {
              self._deps.filesProviders[fileProvider].set(name, filesSet[file].content)
            } catch (e) {
              return callback(e.message || e)
            }
            self.syncEditor(fileProvider + name)
          }
          callback()
        })
    }, (error) => {
      if (callback) callback(error)
    })
  }

  currentWorkspace () {
    if (this.mode !== 'localhost') {
      const file = this.currentFile() || ''
      const provider = this.fileProviderOf(file)

      return provider.workspace
    }
  }
}

module.exports = FileManager<|MERGE_RESOLUTION|>--- conflicted
+++ resolved
@@ -22,11 +22,7 @@
   icon: 'assets/img/fileManager.webp',
   permission: true,
   version: packageJson.version,
-<<<<<<< HEAD
-  methods: ['file', 'exists', 'open', 'writeFile', 'readFile', 'copyFile', 'rename', 'mkdir', 'readdir', 'remove', 'getCurrentFile', 'getFile', 'getFolder', 'setFile', 'switchFile', 'refresh'],
-=======
-  methods: ['file', 'exists', 'open', 'writeFile', 'readFile', 'copyFile', 'copyDir', 'rename', 'mkdir', 'readdir', 'remove', 'getCurrentFile', 'getFile', 'getFolder', 'setFile', 'switchFile'],
->>>>>>> 771ddbb5
+  methods: ['file', 'exists', 'open', 'writeFile', 'readFile', 'copyFile', 'copyDir', 'rename', 'mkdir', 'readdir', 'remove', 'getCurrentFile', 'getFile', 'getFolder', 'setFile', 'switchFile', 'refresh'],
   kind: 'file-system'
 }
 const errorMsg = {
