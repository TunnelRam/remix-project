--- conflicted
+++ resolved
@@ -293,7 +293,6 @@
 #texinfo_no_detailmenu = False
 
 # app setup hook
-<<<<<<< HEAD
 def setup(app):
      app.add_config_value('recommonmark_config', {
          'url_resolver': lambda url: github_doc_root + url,
@@ -301,14 +300,4 @@
          'enable_eval_rst': True,
          'enable_auto_doc_ref': True,
      }, True)
-     app.add_transform(AutoStructify)
-=======
-# def setup(app):
-#     app.add_config_value('recommonmark_config', {
-#         'url_resolver': lambda url: github_doc_root + url,
-#         'enable_auto_toc_tree': True,
-#         'enable_eval_rst': True,
-#         'enable_auto_doc_ref': True,
-#     }, True)
-#     app.add_transform(AutoStructify)
->>>>>>> 2d68904b
+     app.add_transform(AutoStructify)