--- conflicted
+++ resolved
@@ -1,9 +1,4 @@
 module.exports = `
-<<<<<<< HEAD
-pragma solidity >=0.4.22 <0.6.0;
-
-=======
->>>>>>> e33ada1a
 library Assert {
 
   event AssertionEvent(
