{
  "npmScope": "remix-project",
  "implicitDependencies": {
    "workspace.json": "*",
    "package.json": {
      "dependencies": "*",
      "devDependencies": "*"
    },
    "tsconfig.json": "*",
    "tslint.json": "*",
    "nx.json": "*"
  },
  "tasksRunnerOptions": {
    "default": {
      "runner": "@nrwl/workspace/tasks-runners/default",
      "options": {
        "cacheableOperations": ["build", "lint", "test", "e2e"]
      }
    }
  },
  "projects": {
    "remix-lib": {
      "tags": []
    },
    "remix-astwalker": {
      "tags": [],
      "implicitDependencies": ["remix-lib"]
    },
    "remix-analyzer": {
      "tags": [],
      "implicitDependencies": ["remix-astwalker", "remix-lib"]
    },
    "remix-debug": {
      "tags": [],
      "implicitDependencies": ["remix-astwalker", "remix-lib"]
    },
    "remix-simulator": {
      "tags": [],
      "implicitDependencies": ["remix-lib"]
    },
    "remix-solidity": {
      "tags": [],
      "implicitDependencies": ["remix-lib"]
    },
    "remix-tests": {
      "tags": [],
      "implicitDependencies": ["remix-lib", "remix-simulator", "remix-solidity"]
    },
    "remix-url-resolver": {
      "tags": []
    },
    "remix-ide": {
      "tags": [],
      "implicitDependencies": [
        "remix-analyzer",
        "remix-debug",
        "remix-lib",
        "remix-simulator",
        "remix-solidity",
        "remix-tests",
        "remix-astwalker",
        "remix-url-resolver"
      ]
    },
    "remix-ide-e2e": {
      "tags": [],
      "implicitDependencies": ["remix-ide"]
    },
    "remixd": {
      "tags": []
    },
    "remix-ui-tree-view": {
      "tags": []
    },
    "remix-ui-debugger-ui": {
      "tags": []
    },
    "remix-ui-utils": {
      "tags": []
    },
    "remix-ui-clipboard": {
      "tags": []
    },
    "remix-ui-modal-dialog": {
      "tags": []
    },
    "remix-ui-toaster": {
      "tags": []
    },
    "remix-ui-file-explorer": {
      "tags": []
    },
    "debugger": {
      "tags": []
    },
    "remix-ui-workspace": {
      "tags": []
    },
    "remix-ui-settings": {
       "tags": []
    },
    "remix-ui-static-analyser": {
      "tags": []
    },
    "remix-ui-checkbox": {
      "tags": []
    },
<<<<<<< HEAD
    "remix-ui-terminal": {
=======
    "remix-ui-settings": {
>>>>>>> 7bb6c30c
      "tags": []
    }
  }
}<|MERGE_RESOLUTION|>--- conflicted
+++ resolved
@@ -105,12 +105,7 @@
     "remix-ui-checkbox": {
       "tags": []
     },
-<<<<<<< HEAD
     "remix-ui-terminal": {
-=======
-    "remix-ui-settings": {
->>>>>>> 7bb6c30c
-      "tags": []
     }
   }
 }