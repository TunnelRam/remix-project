'use strict';

import { NightwatchBrowser } from 'nightwatch';
import init from '../helpers/init';

module.exports = {
  before: function(browser: NightwatchBrowser, done) {
    init(browser, done);
  },

  '@sources': function() {
    return sources;
  },

  'Should launch solidity unit test plugin': function(
    browser: NightwatchBrowser
  ) {
    browser
      .waitForElementPresent('*[data-id="verticalIconsKindfilePanel"]')
      .clickLaunchIcon('filePanel')
      .addFile('simple_storage.sol', sources[0]['simple_storage.sol'])
      .addFile('ks2a.sol', sources[0]['ks2a.sol'])
      .clickLaunchIcon('pluginManager')
      .scrollAndClick(
        '*[data-id="pluginManagerComponentActivateButtonsolidityUnitTesting"]'
      )
      .click('*[data-id="verticalIconsKindsolidityUnitTesting"]')
      .waitForElementPresent('*[data-id="sidePanelSwapitTitle"]')
      .assert.containsText(
        '*[data-id="sidePanelSwapitTitle"]',
        'SOLIDITY UNIT TESTING'
      );
  },

  'Should generate test file': function(browser: NightwatchBrowser) {
    browser
      .waitForElementPresent('*[data-id="verticalIconsKindfilePanel"]')
      .clickLaunchIcon('filePanel')
      .openFile('simple_storage.sol')
      .click('*[data-id="verticalIconsKindsolidityUnitTesting"]')
      .waitForElementPresent('*[data-id="testTabGenerateTestFile"]')
      .click('*[data-id="testTabGenerateTestFile"]')
      .waitForElementPresent('*[title="tests/simple_storage_test.sol"]')
      .clickLaunchIcon('filePanel')
      .pause(10000)
      .openFile('tests/simple_storage_test.sol')
      .removeFile('tests/simple_storage_test.sol', 'default_workspace');
  },

  'Should run simple unit test `simple_storage_test.sol` ': function(
    browser: NightwatchBrowser
  ) {
    browser
      .waitForElementPresent('*[data-id="verticalIconsKindfilePanel"]')
      .addFile(
        'tests/simple_storage_test.sol',
        sources[0]['tests/simple_storage_test.sol']
      )
      .click('*[data-id="verticalIconsKindsolidityUnitTesting"]')
      .waitForElementPresent('*[data-id="testTabCheckAllTests"]')
      .click('*[data-id="testTabCheckAllTests"]')
      .clickElementAtPosition('.singleTestLabel', 1)
      .scrollAndClick('*[data-id="testTabRunTestsTabRunAction"]')
      .waitForElementContainsText(
        '*[data-id="testTabSolidityUnitTestsOutput"]',
        'MyTest (tests/simple_storage_test.sol)',
        120000
      )
      .waitForElementContainsText(
        '*[data-id="testTabSolidityUnitTestsOutput"]',
        '✓ Initial value should be100',
        120000
      )
      .waitForElementContainsText(
        '*[data-id="testTabSolidityUnitTestsOutput"]',
        '✓ Value is set200',
        120000
      )
      .waitForElementContainsText(
        '*[data-id="testTabSolidityUnitTestsOutput"]',
        '✘ Should fail for wrong value200',
        120000
      )
      .waitForElementContainsText(
        '*[data-id="testTabSolidityUnitTestsOutput"]',
        'Passing: 2',
        120000
      )
      .waitForElementContainsText(
        '*[data-id="testTabSolidityUnitTestsOutput"]',
        'Failing: 1',
        120000
      )
      .waitForElementContainsText(
        '*[data-id="testTabSolidityUnitTestsOutput"]',
        'FAIL MyTest (tests/simple_storage_test.sol)',
        120000
      );
  },

  'Should run advance unit test using natspec and experimental ABIEncoderV2 `ks2b_test.sol` ': function(
    browser: NightwatchBrowser
  ) {
    browser
      .waitForElementPresent('*[data-id="verticalIconsKindfilePanel"]')
      .clickLaunchIcon('filePanel')
      .addFile('tests/ks2b_test.sol', sources[0]['tests/ks2b_test.sol'])
      .click('*[data-id="verticalIconsKindsolidityUnitTesting"]')
      .waitForElementPresent('*[data-id="testTabCheckAllTests"]')
      .click('*[data-id="testTabCheckAllTests"]')
      .clickElementAtPosition('.singleTestLabel', 2)
      .scrollAndClick('*[data-id="testTabRunTestsTabRunAction"]')
      .waitForElementContainsText(
        '*[data-id="testTabSolidityUnitTestsOutput"]',
        'tests/ks2b_test.sol',
        120000
      )
      .waitForElementContainsText(
        '*[data-id="testTabSolidityUnitTestsOutput"]',
        '✓ Check project exists',
        120000
      )
      .waitForElementContainsText(
        '*[data-id="testTabSolidityUnitTestsOutput"]',
        '✘ Check wrong project owner',
        120000
      )
      .waitForElementContainsText(
        '*[data-id="testTabSolidityUnitTestsOutput"]',
        '✘ Check wrong sender',
        120000
      )
      .waitForElementContainsText(
        '*[data-id="testTabSolidityUnitTestsOutput"]',
        '✘ Check wrong value',
        120000
      )
      .waitForElementContainsText(
        '*[data-id="testTabSolidityUnitTestsOutput"]',
        '✓ Check project is fundable',
        120000
      )
      .waitForElementContainsText(
        '*[data-id="testTabSolidityUnitTestsOutput"]',
        'owner is incorrect',
        120000
      )
      .waitForElementContainsText(
        '*[data-id="testTabSolidityUnitTestsOutput"]',
        'wrong sender',
        120000
      )
      .waitForElementContainsText(
        '*[data-id="testTabSolidityUnitTestsOutput"]',
        'wrong value',
        120000
      );
  },

  'Should stop unit tests during test execution` ': function(
    browser: NightwatchBrowser
  ) {
    browser
      .waitForElementPresent('*[data-id="verticalIconsKindfilePanel"]')
      .waitForElementPresent('*[data-id="testTabRunTestsTabRunAction"]')
      .clickElementAtPosition('.singleTestLabel', 0)
      .clickElementAtPosition('.singleTestLabel', 1)
      .scrollAndClick('*[data-id="testTabRunTestsTabRunAction"]')
      .pause(2000)
      .click('*[data-id="testTabRunTestsTabStopAction"]')
      .waitForElementContainsText(
        '*[data-id="testTabSolidityUnitTestsOutput"]',
        'tests/ks2b_test.sol',
        200000
      )
      .notContainsText(
        '*[data-id="testTabSolidityUnitTestsOutput"]',
        'tests/4_Ballot_test.sol'
      )
      .notContainsText(
        '*[data-id="testTabSolidityUnitTestsOutput"]',
        'tests/simple_storage_test.sol'
      )
      .waitForElementContainsText(
        '*[data-id="testTabTestsExecutionStopped"]',
        'The test execution has been stopped',
        60000
      );
  },

<<<<<<< HEAD
  'Should fail on compilation': function(browser: NightwatchBrowser) {
    browser
      .waitForElementPresent('*[data-id="verticalIconsKindfilePanel"]')
      .addFile(
        'tests/compilationError_test.sol',
        sources[0]['compilationError_test.sol']
      )
      .clickLaunchIcon('filePanel')
      .openFile('tests/compilationError_test.sol')
=======
  'Should fail on compilation, open file on error click, not disappear error': function (browser: NightwatchBrowser) {
    browser.waitForElementPresent('*[data-id="verticalIconsKindfilePanel"]')
      .addFile('tests/compilationError_test.sol', sources[0]['compilationError_test.sol'])
      .click('div[title="default_workspace/tests/compilationError_test.sol"] span[class="close"]')
>>>>>>> 9032788c
      .clickLaunchIcon('solidityUnitTesting')
      .pause(2000)
      .click('*[data-id="testTabCheckAllTests"]')
      .clickElementAtPosition('.singleTestLabel', 3)
      .scrollAndClick('*[data-id="testTabRunTestsTabRunAction"]')
<<<<<<< HEAD
      .waitForElementContainsText(
        '*[data-id="testTabSolidityUnitTestsOutput"]',
        'SyntaxError: No visibility specified',
        120000
      )
      .waitForElementContainsText(
        '*[data-id="testTabTestsExecutionStoppedError"]',
        'The test execution has been stopped because of error(s) in your test file',
        120000
      );
=======
      .waitForElementContainsText('*[data-id="testTabSolidityUnitTestsOutput"]', 'SyntaxError: No visibility specified', 120000)
      .waitForElementContainsText('*[data-id="testTabTestsExecutionStoppedError"]', 'The test execution has been stopped because of error(s) in your test file', 120000)
      .click('*[data-id="tests/compilationError_test.sol"]')
      .pause(1000)
      .getEditorValue((content) => browser.assert.ok(content.indexOf('contract failOnCompilation {') !== -1))
      // Verify that compilation error is still present after a file is opened
      // usually, tests result is cleared on opening a new file
      .verify.elementPresent('*[data-id="tests/compilationError_test.sol"]')
>>>>>>> 9032788c
  },

  'Should fail on deploy': function(browser: NightwatchBrowser) {
    browser
      .waitForElementPresent('*[data-id="verticalIconsKindfilePanel"]')
      .addFile(
        'tests/deployError_test.sol',
        sources[0]['tests/deployError_test.sol']
      )
      .clickLaunchIcon('filePanel')
      .openFile('tests/deployError_test.sol')
      .clickLaunchIcon('solidityUnitTesting')
      .click('*[data-id="testTabCheckAllTests"]')
      .clickElementAtPosition('.singleTestLabel', 4)
      .scrollAndClick('*[data-id="testTabRunTestsTabRunAction"]')
      .waitForElementContainsText(
        '*[data-id="testTabSolidityUnitTestsOutput"]',
        'contract deployment failed after trying twice',
        120000
      );
  },

  'Should fail when parameters are passed to method in test contract': function(
    browser: NightwatchBrowser
  ) {
    browser
      .waitForElementPresent('*[data-id="verticalIconsKindfilePanel"]')
      .addFile(
        'tests/methodFailure_test.sol',
        sources[0]['tests/methodFailure_test.sol']
      )
      .clickLaunchIcon('filePanel')
      .openFile('tests/methodFailure_test.sol')
      .clickLaunchIcon('solidityUnitTesting')
      .click('*[data-id="testTabCheckAllTests"]')
      .clickElementAtPosition('.singleTestLabel', 5)
      .scrollAndClick('*[data-id="testTabRunTestsTabRunAction"]')
      .waitForElementContainsText(
        '*[data-id="testTabSolidityUnitTestsOutput"]',
        "Method 'add' can not have parameters inside a test contract",
        120000
      );
  },

  'Changing current path': function(browser: NightwatchBrowser) {
    browser
      .waitForElementPresent('*[data-id="verticalIconsKindfilePanel"]')
      .addFile(
        'myTests/simple_storage_test.sol',
        sources[0]['tests/simple_storage_test.sol']
      )
      .clickLaunchIcon('solidityUnitTesting')
      .setValue('*[data-id="uiPathInput"]', 'myTests')
      .click('*[data-id="testTabGenerateTestFolder"]')
      .clickElementAtPosition('.singleTestLabel', 0)
      .scrollAndClick('*[data-id="testTabRunTestsTabRunAction"]')
      .waitForElementPresent(
        '*[data-id="testTabSolidityUnitTestsOutputheader"]',
        60000
      )
      .waitForElementPresent('*[data-id="testTabSolidityUnitTestsOutput"]')
      .clearValue('*[data-id="uiPathInput"]')
      .setValue('*[data-id="uiPathInput"]', 'tests')
      .click('*[data-id="testTabGenerateTestFolder"]');
  },

  'Changing current path when workspace changed': function(
    browser: NightwatchBrowser
  ) {
    browser
      .waitForElementPresent('*[data-id="verticalIconsKindfilePanel"]')
      .clickLaunchIcon('settings')
      .clickLaunchIcon('solidityUnitTesting')
      .waitForElementPresent('*[data-id="uiPathInput"]', 3000)
      .clearValue('*[data-id="uiPathInput"]')
      .setValue('*[data-id="uiPathInput"]', 'tests1')
      .click('*[data-id="testTabGenerateTestFolder"]')
      .clickLaunchIcon('filePanel')
      // creating a new workspace
      .click('*[data-id="workspaceCreate"]')
      .waitForElementVisible('*[data-id="modalDialogCustomPromptTextCreate"]')
      // eslint-disable-next-line dot-notation
      .execute(function() {
        document.querySelector(
          '*[data-id="modalDialogCustomPromptTextCreate"]'
        )['value'] = 'workspace_new';
      })
      .click(
        '*[data-id="workspacesModalDialogModalDialogModalFooter-react"] .modal-ok'
      )
      .click('*[data-id="workspacesSelect"] option[value="workspace_new"]')
      // end of creating
      .clickLaunchIcon('solidityUnitTesting')
      .pause(2000)
      .verify.attributeEquals('*[data-id="uiPathInput"]', 'value', 'tests');
  },

  'Solidity Unit tests Basic': function(browser: NightwatchBrowser) {
    browser
      .waitForElementPresent('*[data-id="verticalIconsKindfilePanel"]')
      .clickLaunchIcon('filePanel')
      .click('*[data-id="treeViewLitreeViewItemcontracts"]')
      .openFile('contracts/3_Ballot.sol')
      .clickLaunchIcon('solidityUnitTesting')
      .pause(2000)
      .verify.attributeEquals('*[data-id="uiPathInput"]', 'value', 'tests')
      .scrollAndClick('#runTestsTabRunAction')
      .waitForElementVisible(
        '*[data-id="testTabSolidityUnitTestsOutputheader"]',
        120000
      )
      .waitForElementPresent(
        '#solidityUnittestsOutput div[class^="testPass"]',
        60000
      )
      .waitForElementContainsText(
        '#solidityUnittestsOutput',
        'tests/4_Ballot_test.sol',
        60000
      )
      .waitForElementContainsText(
        '#solidityUnittestsOutput',
        '✓ Check winning proposal',
        60000
      )
      .waitForElementContainsText(
        '#solidityUnittestsOutput',
        '✓ Check winnin proposal with return value',
        60000
      );
  },

  'Solidity Unit tests with hardhat console log': function(
    browser: NightwatchBrowser
  ) {
    browser
      .waitForElementPresent('*[data-id="verticalIconsKindfilePanel"]')
      .addFile('tests/hhLogs_test.sol', sources[0]['tests/hhLogs_test.sol'])
      .clickLaunchIcon('solidityUnitTesting')
      .waitForElementVisible('*[id="singleTesttests/4_Ballot_test.sol"]', 60000)
      .click('*[id="singleTesttests/4_Ballot_test.sol"]')
      .click('#runTestsTabRunAction')
      .pause(2000)
      .waitForElementVisible(
        '*[data-id="testTabSolidityUnitTestsOutputheader"]',
        120000
      )
      .waitForElementPresent(
        '#solidityUnittestsOutput div[class^="testPass"]',
        60000
      )
      .waitForElementContainsText(
        '#solidityUnittestsOutput',
        'tests/hhLogs_test.sol',
        60000
      )
      .assert.containsText(
        '#journal > div:nth-child(3) > span > div',
        'Before all:'
      )
      .assert.containsText(
        '#journal > div:nth-child(3) > span > div',
        'Inside beforeAll'
      )
      .assert.containsText(
        '#journal > div:nth-child(4) > span > div',
        'Check sender:'
      )
      .assert.containsText(
        '#journal > div:nth-child(4) > span > div',
        'msg.sender is 0x5B38Da6a701c568545dCfcB03FcB875f56beddC4'
      )
      .assert.containsText(
        '#journal > div:nth-child(5) > span > div',
        'Check int logs:'
      )
      .assert.containsText('#journal > div:nth-child(5) > span > div', '10 20')
      .assert.containsText(
        '#journal > div:nth-child(5) > span > div',
        'Number is 25'
      )
      .openFile('tests/hhLogs_test.sol')
      .removeFile('tests/hhLogs_test.sol', 'workspace_new');
  },

<<<<<<< HEAD
  'Debug failed test using debugger': function(browser: NightwatchBrowser) {
=======
  'Solidity Unit tests with hardhat console log for EVM revert': function (browser: NightwatchBrowser) {
    browser
      .waitForElementPresent('*[data-id="verticalIconsKindfilePanel"]')
      .addFile('tests/ballotFailedLog_test.sol', sources[0]['tests/ballotFailedLog_test.sol'])
      .clickLaunchIcon('solidityUnitTesting')
      .waitForElementVisible('*[id="singleTesttests/4_Ballot_test.sol"]', 60000)
      .click('*[id="singleTesttests/4_Ballot_test.sol"]')
      .click('#runTestsTabRunAction')
      .pause(2000)
      .waitForElementVisible('*[data-id="testTabSolidityUnitTestsOutputheader"]', 120000)
      .waitForElementContainsText('#solidityUnittestsOutput', 'tests/ballotFailedLog_test.sol', 60000)
      .assert.containsText('#journal > div:nth-child(6) > span > div', 'Check winning proposal:')
      .assert.containsText('#journal > div:nth-child(6) > span > div', 'Inside checkWinningProposal')
      .openFile('tests/ballotFailedLog_test.sol')
      .removeFile('tests/ballotFailedLog_test.sol', 'workspace_new')
  },

  'Debug failed test using debugger': function (browser: NightwatchBrowser) {
>>>>>>> 9032788c
    browser
      .waitForElementPresent('*[data-id="verticalIconsKindfilePanel"]')
      .addFile(
        'tests/ballotFailedDebug_test.sol',
        sources[0]['tests/ballotFailedDebug_test.sol']
      )
      .clickLaunchIcon('solidityUnitTesting')
      .waitForElementVisible('*[id="singleTesttests/4_Ballot_test.sol"]', 60000)
      .click('*[id="singleTesttests/4_Ballot_test.sol"]')
      .click('#runTestsTabRunAction')
      .waitForElementVisible(
        '*[data-id="testTabSolidityUnitTestsOutputheader"]',
        120000
      )
      .waitForElementContainsText(
        '#solidityUnittestsOutput',
        'tests/ballotFailedDebug_test.sol',
        60000
      )
      .waitForElementContainsText(
        '#solidityUnittestsOutput',
        '✘ Check winning proposal',
        60000
      )
      .waitForElementContainsText(
        '#solidityUnittestsOutput',
        '✓ Check winnin proposal with return value',
        60000
      )
      .click('.fa-bug')
      .waitForElementContainsText(
        '*[data-id="sidePanelSwapitTitle"]',
        'DEBUGGER',
        60000
      )
      .waitForElementContainsText(
        '*[data-id="functionPanel"]',
        'checkWinningProposal()',
        60000
      )
      .click('*[data-id="dropdownPanelSolidityLocals"]')
      .waitForElementContainsText(
        '*[data-id="solidityLocals"]',
        'no locals',
        60000
      )
      // eslint-disable-next-line dot-notation
      .execute(function() {
        document.getElementById('slider')['value'] = '235';
      }) // It only moves slider to 235 but vm traces are not updated
      .setValue(
        '*[data-id="slider"]',
        new Array(1).fill(browser.Keys.RIGHT_ARROW)
      )
      .waitForElementContainsText(
        '*[data-id="functionPanel"]',
        'checkWinningProposal()',
        60000
      )
      .waitForElementContainsText(
        '*[data-id="functionPanel"]',
        'vote(proposal)',
        60000
      )
      .pause(2000)
      .checkVariableDebug('soliditylocals', locals)
      .clickLaunchIcon('filePanel')
      .pause(2000)
      .openFile('tests/ballotFailedDebug_test.sol')
      .removeFile('tests/ballotFailedDebug_test.sol', 'workspace_new');
  },

  'Basic Solidity Unit tests with local compiler': function(
    browser: NightwatchBrowser
  ) {
    browser
      .clickLaunchIcon('solidity')
      .setSolidityCompilerVersion('builtin')
      .openFile('contracts/3_Ballot.sol')
      .clickLaunchIcon('pluginManager')
      .scrollAndClick(
        '[data-id="pluginManagerComponentDeactivateButtonsolidityUnitTesting"]'
      )
      .pause(2000)
      .scrollAndClick(
        '[data-id="pluginManagerComponentActivateButtonsolidityUnitTesting"]'
      )
      .clickLaunchIcon('solidityUnitTesting')
      .scrollAndClick('#runTestsTabRunAction')
      .waitForElementVisible(
        '*[data-id="testTabSolidityUnitTestsOutputheader"]',
        120000
      )
      .waitForElementPresent(
        '#solidityUnittestsOutput div[class^="testPass"]',
        60000
      )
      .waitForElementContainsText(
        '#solidityUnittestsOutput',
        'tests/4_Ballot_test.sol',
        60000
      )
      .waitForElementContainsText(
        '#solidityUnittestsOutput',
        '✓ Check winning proposal',
        60000
      )
      .waitForElementContainsText(
        '#solidityUnittestsOutput',
        '✓ Check winnin proposal with return value',
        60000
      )
      .end();
  }
};

const sources = [
  {
    'simple_storage.sol': {
      content: `
      pragma solidity >=0.4.22 <0.9.0;

      contract SimpleStorage {
        uint public storedData;
      
        constructor() {
          storedData = 100;
        }
      
        function set(uint x) public {
          storedData = x;
        }
      
        function get() public view returns (uint retVal) {
          return storedData;
        }
      }
        `
    },
    'tests/simple_storage_test.sol': {
      content: `
      pragma solidity >=0.4.22 <0.9.0;
      import "remix_tests.sol";
      import "../simple_storage.sol";

      contract MyTest {
        SimpleStorage foo;

        function beforeEach() public {
          foo = new SimpleStorage();
        }

        function initialValueShouldBe100() public returns (bool) {
          return Assert.equal(foo.get(), 100, "initial value is not correct");
        }

        function valueIsSet200() public returns (bool) {
          foo.set(200);
          return Assert.equal(foo.get(), 200, "value is not 200");
        }

        function shouldFailForWrongValue200() public returns (bool) {
          foo.set(300);
          return Assert.equal(foo.get(), 200, "value is not 200");
        }
      }
        `
    },
    'ks2a.sol': {
      content: `
      pragma solidity >=0.4.22 <0.9.0;
      contract Kickstarter {
          enum State { Started, Completed }
      
          struct Project {
              address owner;
              string name;
              uint goal;
              uint fundsAvailable; // added
              uint amountContributed; // added
              State state;
              mapping(address => uint) funders; // added
          }
          uint numProjects;
          Project[] public projects;
      
          constructor() {
          }
      
          function createProject(string memory name, uint goal) public {
              projects.push(); // new line
              Project storage project = projects[projects.length - 1];
              project.name = name;
              project.goal = goal;
              project.owner = msg.sender;
              project.state = State.Started;
          }
          
          function fundProject(uint projectId) payable public {
          Project storage project = projects[projectId];
              // require project exists
              // PLEASE CHECK / or erase
              // not this: require(projects[projectId].exists, "the project must exist to be funded");
      
              // require for... underflow/overflow protection
              project.funders[msg.sender] += msg.value;
              project.amountContributed += msg.value;
              project.fundsAvailable += msg.value;
      
              if (project.amountContributed >= project.goal) {
                  project.state = State.Completed;
              }
          }
          
          // this function is here because we can't use web3 when using the VM
          function getContractBalance() public view returns(uint balance) {
              return address(this).balance;
          }
            
      }
        `
    },
    'tests/ks2b_test.sol': {
      content: `
      pragma solidity >=0.4.22 <0.9.0;
      pragma experimental ABIEncoderV2;

      import "remix_tests.sol"; // this import is automatically injected by Remix.
      import "remix_accounts.sol";
      import "../ks2a.sol";

      contract kickstarterTest {
          enum State { Started, Completed }

          Kickstarter kickstarter;
          
          function beforeAll () public {
            kickstarter = new Kickstarter();
            kickstarter.createProject("ProjectA", 123000);
            kickstarter.createProject("ProjectB", 100);
          }
      
          /// #sender: account-1
          /// #value: 10000000
          function checkProjectExists () public payable {
              (address owner, string memory name, uint goal, uint fundsAvailable, uint amountContributed, Kickstarter.State state) = kickstarter.projects(0);
              Assert.equal(name, "ProjectA", "project name is incorrect");
              Assert.equal(goal, 123000, "funding goal is incorrect");
              Assert.equal(owner, address(this), "owner is incorrect");
              Assert.equal(msg.sender, TestsAccounts.getAccount(1), "wrong sender");
              Assert.equal(msg.value, 10000000, "wrong value");
          }

          /// #sender: account-1
          /// #value: 10000000
          function checkWrongProjectOwner () public payable {
            (address owner,,,,,) = kickstarter.projects(0);
            Assert.equal(owner, TestsAccounts.getAccount(0), "owner is incorrect"); //failing case
          }

          /// #sender: account-1
          /// #value: 10000000
          function checkWrongSender () public payable {
            Assert.equal(msg.sender, TestsAccounts.getAccount(0), "wrong sender"); //failing case
          }

          /// #sender: account-1
          /// #value: 10000000
          function checkWrongValue () public payable {
            Assert.equal(msg.value, 5000000, "wrong value"); //failing case
          }

          function checkProjectIsFundable () public {
              kickstarter.fundProject{value:120000}(0);
              (address owner, string memory name, uint goal, uint fundsAvailable, uint amountContributed, Kickstarter.State state) = kickstarter.projects(0);
              Assert.equal(amountContributed, 120000, "contributed amount is incorrect");
          }
          
      }
        `
    },
    'compilationError_test.sol': {
      content: `
      pragma solidity ^0.8.0;
      
      contract failOnCompilation {
        fallback() {

        }
      }
        `
    },
    'tests/deployError_test.sol': {
      content: `
      pragma solidity ^0.7.0;

      contract failingDeploy {
          constructor() {
              revert('Deploy Failed');
          }
      }
        `
    },
    'tests/methodFailure_test.sol': {
      content: `
      pragma solidity ^0.7.0;

      contract methodfailure {
        function add(uint a, uint b) public {
           uint c = a+b;
           Assert.equal(a+b, c, "wrong value");
        }
      } 
        `
    },
    'tests/ballotFailedDebug_test.sol': {
      content: `// SPDX-License-Identifier: GPL-3.0

      pragma solidity >=0.7.0 <0.9.0;
      import "remix_tests.sol"; // this import is automatically injected by Remix.
      import "../contracts/3_Ballot.sol";
      
      contract BallotTest {
         
          bytes32[] proposalNames;
         
          Ballot ballotToTest;
          function beforeAll () public {
              proposalNames.push(bytes32("candidate1"));
              ballotToTest = new Ballot(proposalNames);
          }
          
          function checkWinningProposal () public {
              ballotToTest.vote(1); // This will revert the transaction
              Assert.equal(ballotToTest.winningProposal(), uint(0), "proposal at index 0 should be the winning proposal");
          }
          
          function checkWinninProposalWithReturnValue () public view returns (bool) {
              return ballotToTest.winningProposal() == 0;
          }
      }`
    },
    'tests/ballotFailedLog_test.sol': {
      content: `// SPDX-License-Identifier: GPL-3.0

      pragma solidity >=0.7.0 <0.9.0;
      import "remix_tests.sol"; // this import is automatically injected by Remix.
      import "../contracts/3_Ballot.sol";

      import "hardhat/console.sol";
      
      contract BallotTest {
         
          bytes32[] proposalNames;
         
          Ballot ballotToTest;
          function beforeAll () public {
              proposalNames.push(bytes32("candidate1"));
              ballotToTest = new Ballot(proposalNames);
          }
          
          function checkWinningProposal () public {
              console.log("Inside checkWinningProposal");
              ballotToTest.vote(1); // This will revert the transaction
          }
      }`
    },
    'tests/hhLogs_test.sol': {
      content: `// SPDX-License-Identifier: GPL-3.0

      pragma solidity >=0.7.0 <0.9.0;
      import "remix_tests.sol"; // this import is automatically injected by Remix.
      import "hardhat/console.sol";
      
      contract hhLogs {
        
          function beforeAll () public {
              console.log('Inside beforeAll');
          }
          
          function checkSender () public {
              console.log('msg.sender is %s', msg.sender);
              Assert.ok(true, "should be true");
          }

          function checkIntLogs () public {
            console.log(10,20);
            console.log('Number is %d', 25);
            Assert.ok(true, "should be true");
        }
      }`
    }
  }
];

const locals = {
  sender: {
    value: {
      weight: {
        value: '1',
        type: 'uint256'
      },
      voted: {
        value: false,
        type: 'bool'
      },
      delegate: {
        value: '0x0000000000000000000000000000000000000000',
        type: 'address'
      },
      vote: {
        value: '0',
        type: 'uint256'
      }
    },
    type: 'struct Ballot.Voter'
  },
  proposal: {
    value: '1',
    type: 'uint256'
  }
};<|MERGE_RESOLUTION|>--- conflicted
+++ resolved
@@ -187,40 +187,16 @@
         60000
       );
   },
-
-<<<<<<< HEAD
-  'Should fail on compilation': function(browser: NightwatchBrowser) {
-    browser
-      .waitForElementPresent('*[data-id="verticalIconsKindfilePanel"]')
-      .addFile(
-        'tests/compilationError_test.sol',
-        sources[0]['compilationError_test.sol']
-      )
-      .clickLaunchIcon('filePanel')
-      .openFile('tests/compilationError_test.sol')
-=======
   'Should fail on compilation, open file on error click, not disappear error': function (browser: NightwatchBrowser) {
     browser.waitForElementPresent('*[data-id="verticalIconsKindfilePanel"]')
       .addFile('tests/compilationError_test.sol', sources[0]['compilationError_test.sol'])
       .click('div[title="default_workspace/tests/compilationError_test.sol"] span[class="close"]')
->>>>>>> 9032788c
+
       .clickLaunchIcon('solidityUnitTesting')
       .pause(2000)
       .click('*[data-id="testTabCheckAllTests"]')
       .clickElementAtPosition('.singleTestLabel', 3)
       .scrollAndClick('*[data-id="testTabRunTestsTabRunAction"]')
-<<<<<<< HEAD
-      .waitForElementContainsText(
-        '*[data-id="testTabSolidityUnitTestsOutput"]',
-        'SyntaxError: No visibility specified',
-        120000
-      )
-      .waitForElementContainsText(
-        '*[data-id="testTabTestsExecutionStoppedError"]',
-        'The test execution has been stopped because of error(s) in your test file',
-        120000
-      );
-=======
       .waitForElementContainsText('*[data-id="testTabSolidityUnitTestsOutput"]', 'SyntaxError: No visibility specified', 120000)
       .waitForElementContainsText('*[data-id="testTabTestsExecutionStoppedError"]', 'The test execution has been stopped because of error(s) in your test file', 120000)
       .click('*[data-id="tests/compilationError_test.sol"]')
@@ -229,7 +205,6 @@
       // Verify that compilation error is still present after a file is opened
       // usually, tests result is cleared on opening a new file
       .verify.elementPresent('*[data-id="tests/compilationError_test.sol"]')
->>>>>>> 9032788c
   },
 
   'Should fail on deploy': function(browser: NightwatchBrowser) {
@@ -415,9 +390,6 @@
       .removeFile('tests/hhLogs_test.sol', 'workspace_new');
   },
 
-<<<<<<< HEAD
-  'Debug failed test using debugger': function(browser: NightwatchBrowser) {
-=======
   'Solidity Unit tests with hardhat console log for EVM revert': function (browser: NightwatchBrowser) {
     browser
       .waitForElementPresent('*[data-id="verticalIconsKindfilePanel"]')
@@ -436,7 +408,6 @@
   },
 
   'Debug failed test using debugger': function (browser: NightwatchBrowser) {
->>>>>>> 9032788c
     browser
       .waitForElementPresent('*[data-id="verticalIconsKindfilePanel"]')
       .addFile(
