--- conflicted
+++ resolved
@@ -68,13 +68,8 @@
 
   var shortAddress = helper.shortenAddress(address)
   var title = yo`
-<<<<<<< HEAD
     <div class="${css.title} alert alert-secondary">
-      <button class="btn ${css.titleExpander}" onclick="${(e) => { toggleClass(e) }}"><i class="fa fa-caret-right" aria-hidden="true"></i></button>
-=======
-    <div class="${css.title} alert alert-dark">
-      <button class="btn btn-light ${css.titleExpander}" onclick="${(e) => { toggleClass(e) }}"><i class="fas fa-caret-right" aria-hidden="true"></i></button>
->>>>>>> 78122bd5
+      <button class="btn ${css.titleExpander}" onclick="${(e) => { toggleClass(e) }}"><i class="fas fa-angle-right" aria-hidden="true"></i></button>
       <div class="input-group ${css.nameNbuts}">
         <div class="${css.titleText} input-group-prepend"><span class="input-group-text ${css.spanTitleText}"> ${contractName} at ${shortAddress} (${context})</span></div>
         <div class="btn-group">
@@ -98,8 +93,8 @@
   function toggleClass (e) {
     $(instance).toggleClass(`${css.hidesub}`)
     // e.currentTarget.querySelector('i')
-    e.currentTarget.querySelector('i').classList.toggle(`fa-caret-right`)
-    e.currentTarget.querySelector('i').classList.toggle(`fa-caret-down`)
+    e.currentTarget.querySelector('i').classList.toggle(`fa-angle-right`)
+    e.currentTarget.querySelector('i').classList.toggle(`fa-angle-down`)
   }
 
   instance.appendChild(title)
