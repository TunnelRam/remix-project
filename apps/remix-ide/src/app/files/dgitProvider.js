--- conflicted
+++ resolved
@@ -165,13 +165,9 @@
         ...cmd
       })
       return sha
-<<<<<<< HEAD
-    } catch (e) { }
-=======
     } catch (e) {
       throw new Error(e)
     }
->>>>>>> 9032788c
   }
 
   async lsfiles (cmd) {
@@ -419,11 +415,7 @@
     const ipfs = IpfsHttpClient(config)
     let result = false
     try {
-<<<<<<< HEAD
-      const data = ipfs.get(cid, { timeout: 2000 })
-=======
       const data = ipfs.get(cid, { timeout: 60000 })
->>>>>>> 9032788c
       for await (const file of data) {
         if (file.path) result = true
         file.path = file.path.replace(cid, '')
@@ -437,14 +429,6 @@
         const dir = path.dirname(file.path)
         try {
           this.createDirectories(`${workspace.absolutePath}/${dir}`)
-<<<<<<< HEAD
-        } catch (e) {}
-        try {
-          window.remixFileSystem.writeFileSync(`${workspace.absolutePath}/${file.path}`, Buffer.concat(content) || new Uint8Array())
-        } catch (e) {}
-      }
-    } catch (e) {
-=======
         } catch (e) { throw new Error(e) }
         try {
           window.remixFileSystem.writeFileSync(`${workspace.absolutePath}/${file.path}`, Buffer.concat(content) || new Uint8Array())
@@ -452,7 +436,6 @@
       }
     } catch (e) {
       throw new Error(e)
->>>>>>> 9032788c
     }
     return result
   }
@@ -471,16 +454,6 @@
     return (_lsTotal / 1024).toFixed(2)
   }
 
-<<<<<<< HEAD
-  async pull (cmd) {
-    const permission = await this.askUserPermission('pull', 'Import multiple files into your workspaces.')
-    if (!permission) return false
-    if (this.calculateLocalStorage() > 10000) throw new Error('Local browser storage is full.')
-    const cid = cmd.cid
-    await this.call('filePanel', 'createWorkspace', `workspace_${Date.now()}`, false)
-    const workspace = await this.call('filePanel', 'getCurrentWorkspace')
-    const result = await this.importIPFSFiles(this.remixIPFS, cid, workspace) || await this.importIPFSFiles(this.ipfsconfig, cid, workspace) || await this.importIPFSFiles(this.globalIPFSConfig, cid, workspace)
-=======
   async import (cmd) {
     const permission = await this.askUserPermission('import', 'Import multiple files into your workspaces.')
     if (!permission) return false
@@ -494,7 +467,6 @@
     } else {
       result = await this.importIPFSFiles(this.remixIPFS, cid, workspace) || await this.importIPFSFiles(this.ipfsconfig, cid, workspace) || await this.importIPFSFiles(this.globalIPFSConfig, cid, workspace)
     }
->>>>>>> 9032788c
     await this.call('fileManager', 'refresh')
     if (!result) throw new Error(`Cannot pull files from IPFS at ${cid}`)
   }
@@ -543,17 +515,12 @@
       if (i > 0) previouspath = '/' + directories.slice(0, i).join('/')
       const finalPath = previouspath + '/' + directories[i]
       try {
-<<<<<<< HEAD
-        window.remixFileSystem.mkdirSync(finalPath)
-      } catch (e) { }
-=======
         if (!window.remixFileSystem.existsSync(finalPath)) {
           window.remixFileSystem.mkdirSync(finalPath)
         }
       } catch (e) {
         console.log(e)
       }
->>>>>>> 9032788c
     }
   }
 
