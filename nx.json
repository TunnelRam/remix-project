{
  "npmScope": "remix-project",
  "implicitDependencies": {
    "workspace.json": "*",
    "package.json": {
      "dependencies": "*",
      "devDependencies": "*"
    },
    "tsconfig.json": "*",
    "tslint.json": "*",
    "nx.json": "*"
  },
  "tasksRunnerOptions": {
    "default": {
      "runner": "@nrwl/workspace/tasks-runners/default",
      "options": {
        "cacheableOperations": ["build", "lint", "test", "e2e"]
      }
    }
  },
  "projects": {
    "remix-lib": {
      "tags": []
    },
    "remix-astwalker": {
      "tags": [],
      "implicitDependencies": ["remix-lib"]
    },
    "remix-analyzer": {
      "tags": [],
      "implicitDependencies": ["remix-astwalker", "remix-lib"]
    },
    "remix-debug": {
      "tags": [],
      "implicitDependencies": ["remix-astwalker", "remix-lib"]
    },
    "remix-simulator": {
      "tags": [],
      "implicitDependencies": ["remix-lib"]
    },
    "remix-solidity": {
      "tags": [],
      "implicitDependencies": ["remix-lib"]
    },
    "remix-tests": {
      "tags": [],
      "implicitDependencies": ["remix-lib", "remix-simulator", "remix-solidity"]
    },
    "remix-url-resolver": {
      "tags": []
    },
    "remix-ide": {
      "tags": [],
      "implicitDependencies": [
        "remix-analyzer",
        "remix-debug",
        "remix-lib",
        "remix-simulator",
        "remix-solidity",
        "remix-tests",
        "remix-astwalker",
        "remix-url-resolver"
      ]
    },
    "remix-ide-e2e": {
      "tags": [],
      "implicitDependencies": ["remix-ide"]
    },
    "remixd": {
      "tags": []
    },
    "remix-ui-tree-view": {
      "tags": []
    },
    "remix-ui-debugger-ui": {
      "tags": []
    },
    "remix-ui-utils": {
      "tags": []
    },
    "remix-ui-clipboard": {
      "tags": []
    },
    "remix-ui-modal-dialog": {
      "tags": []
    },
    "remix-ui-toaster": {
      "tags": []
    },
    "remix-ui-file-explorer": {
      "tags": []
    },
    "debugger": {
      "tags": []
    },
    "remix-ui-workspace": {
      "tags": []
    },
    "remix-ui-settings": {
       "tags": []
    },
    "remix-ui-static-analyser": {
      "tags": []
    },
    "remix-ui-checkbox": {
      "tags": []
    },
<<<<<<< HEAD
    "remix-ui-plugin-manager": {
=======
    "remix-ui-settings": {
>>>>>>> 3baf0668
      "tags": []
    }
  }
}<|MERGE_RESOLUTION|>--- conflicted
+++ resolved
@@ -105,11 +105,10 @@
     "remix-ui-checkbox": {
       "tags": []
     },
-<<<<<<< HEAD
     "remix-ui-plugin-manager": {
-=======
+      "tags": []
+    }
     "remix-ui-settings": {
->>>>>>> 3baf0668
       "tags": []
     }
   }
