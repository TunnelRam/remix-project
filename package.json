{
  "name": "remix-ide",
  "version": "v0.9.4",
  "description": "Extendable Web IDE for Ethereum",
  "devDependencies": {
    "@babel/core": "^7.4.5",
    "@babel/plugin-transform-object-assign": "^7.2.0",
    "@babel/polyfill": "^7.4.4",
    "@babel/preset-env": "^7.4.5",
    "@babel/preset-es2015": "latest",
    "@babel/preset-es2017": "latest",
    "@babel/preset-stage-0": "^7.0.0",
    "@babel/register": "^7.4.4",
    "@fortawesome/fontawesome-free": "^5.8.1",
    "@resolver-engine/imports": "^0.3.0",
    "ace-mode-move": "0.0.1",
    "ace-mode-solidity": "^0.1.0",
    "ace-mode-zokrates": "^1.0.0",
    "async": "^2.1.2",
    "babel-eslint": "^10.0.0",
    "babel-plugin-fast-async": "^6.1.2",
    "babel-plugin-transform-object-rest-spread": "^6.26.0",
    "babel-plugin-yo-yoify": "^2.0.0",
    "babelify": "^10.0.0",
    "brace": "^0.8.0",
    "browserify": "^16.2.3",
    "browserify-reload": "^1.0.3",
    "component-type": "^1.2.1",
    "copy-text-to-clipboard": "^1.0.4",
    "csjs-inject": "^1.0.1",
    "csslint": "^1.0.2",
    "deep-equal": "^1.0.1",
    "dotenv": "^8.2.0",
    "ethereumjs-util": "^6.2.0",
    "ethers": "^4.0.27",
    "events": "^3.0.0",
    "execr": "^1.0.1",
    "exorcist": "^0.4.0",
    "fast-async": "^7.0.6",
    "fast-levenshtein": "^2.0.6",
    "ganache-cli": "^6.8.1",
    "gists": "^1.0.1",
    "ipfs-mini": "^1.1.5",
    "is-electron": "^2.2.0",
    "javascript-serialize": "^1.6.1",
    "jquery": "^3.3.1",
    "js-base64": "^2.1.9",
    "js-beautify": "1.6.14",
    "minixhr": "^3.2.2",
    "mkdirp": "^0.5.1",
    "nanohtml": "^1.6.3",
    "nightwatch": "^0.9.20",
    "notify-error": "^1.2.0",
    "npm-link-local": "^1.1.0",
    "npm-merge-driver": "^2.3.5",
    "npm-run-all": "^4.0.2",
    "onchange": "^3.2.1",
    "remix-analyzer": "0.3.23",
    "remix-debug": "0.3.26",
    "remix-lib": "0.4.22",
    "remix-solidity": "0.3.25",
    "remix-tabs": "1.0.48",
    "remix-tests": "0.1.28",
    "remixd": "0.1.8-alpha.10",
    "request": "^2.83.0",
    "rimraf": "^2.6.1",
    "selenium-standalone": "^6.0.1",
    "semver": "^6.1.2",
    "solc": "^0.6.0",
    "swarmgw": "^0.3.1",
    "tape": "^4.5.1",
    "uglify-js": "^2.8.16",
    "vm-browserify": "0.0.4",
    "watchify": "^3.9.0",
    "web3": "1.2.4",
    "webworkify": "^1.2.1",
    "yo-yo": "^1.2.2",
    "yo-yoify": "^3.7.3"
  },
  "dependencies": {
    "@remixproject/engine": "^0.2.0",
    "http-server": "^0.11.1",
    "remixd": "0.1.8-alpha.10",
    "standard": "^8.5.0"
  },
  "repository": {
    "type": "git",
    "url": "git+https://github.com/ethereum/remix-ide.git"
  },
  "keywords": [
    "ethereum",
    "solidity",
    "compiler"
  ],
  "author": "chriseth",
  "license": "MIT",
  "bugs": {
    "url": "https://github.com/ethereum/remix-ide/issues"
  },
  "homepage": "https://github.com/ethereum/remix-ide#readme",
  "standard": {
    "ignore": [
      "build/",
      "src/app/editor/mode-solidity.js",
      "soljson.js",
      "assets/js/0.7.7/app.js"
    ],
    "parser": "babel-eslint"
  },
  "browserify": {
    "transform": [
      [
        "babelify",
        {
          "sourceMapsAbsolute": false,
          "sourceMaps": true,
          "plugins": [
            [
              "module:fast-async",
              {
                "runtimePattern": null,
                "compiler": {
                  "es7": true,
                  "noRuntime": true,
                  "promises": true,
                  "wrapAwait": true
                }
              }
            ],
            [
              "module:babel-plugin-yo-yoify"
            ],
            [
              "module:@babel/plugin-transform-object-assign"
            ]
          ],
          "presets": [
            "@babel/preset-env"
          ]
        }
      ]
    ]
  },
  "bin": {
    "remix-ide": "./bin/remix-ide"
  },
  "scripts": {
    "setupremix": "npm run linkremixdebug && npm run linkremixlib && npm run linkremixsolidity && npm run linkremixanalyzer && npm run linkremixtests",
    "pullremix": "git clone https://github.com/ethereum/remix",
    "linkremixlib": "cd node_modules && rm -rf remix-lib && ln -s ../../remix/remix-lib remix-lib && cd ..",
    "linkremixsolidity": "cd node_modules && rm -rf remix-solidity && ln -s ../../remix/remix-solidity remix-solidity && cd ..",
    "linkremixtests": "cd node_modules && rm -rf remix-tests && ln -s ../../remix/remix-tests remix-tests && cd ..",
    "linkremixdebug": "cd node_modules && rm -rf remix-debug && ln -s ../../remix/remix-debug remix-debug && cd ..",
    "linkremixanalyzer": "cd node_modules && rm -rf remix-analyzer && ln -s ../../remix/remix-analyzer remix-analyzer && cd ..",
    "build": "browserify src/index.js -o build/app.js --exclude solc",
    "build_debugger": "browserify src/app/debugger/remix-debugger/index.js -o src/app/debugger/remix-debugger/build/app.js",
    "browsertest": "sleep 5 && npm run nightwatch_local",
    "csslint": "csslint --ignore=order-alphabetical --errors='errors,duplicate-properties,empty-rules' --exclude-list='assets/css/font-awesome.min.css' assets/css/",
    "downloadsolc_root": "wget --no-check-certificate https://solc-bin.ethereum.org/bin/soljson-v0.6.1+commit.e6f7d5a4.js -O soljson.js",
    "lint": "standard | notify-error",
    "make-mock-compiler": "node ci/makeMockCompiler.js",
    "minify": "uglifyjs --in-source-map inline --source-map-inline -c warnings=false",
    "nightwatch_local_firefox": "nightwatch --config nightwatch.js --env firefox",
    "nightwatch_local_chrome": "nightwatch --config nightwatch.js --env chrome",
    "nightwatch_local_ballot": "nightwatch ./test-browser/tests/ballot.js --config nightwatch.js --env chrome ",
    "nightwatch_local_libraryDeployment": "nightwatch ./test-browser/tests/libraryDeployment.js --config nightwatch.js --env chrome ",
    "nightwatch_local_solidityImport": "nightwatch ./test-browser/tests/solidityImport.js --config nightwatch.js --env chrome ",
    "nightwatch_local_recorder": "nightwatch ./test-browser/tests/recorder.js --config nightwatch.js --env chrome ",
    "nightwatch_local_transactionExecution": "nightwatch ./test-browser/tests/transactionExecution.js --config nightwatch.js --env chrome ",
    "nightwatch_local_staticAnalysis": "nightwatch ./test-browser/tests/staticAnalysis.js --config nightwatch.js --env chrome ",
    "nightwatch_local_signingMessage": "nightwatch ./test-browser/tests/signingMessage.js --config nightwatch.js --env chrome ",
    "nightwatch_local_specialFunctions": "nightwatch ./test-browser/tests/specialFunctions.js --config nightwatch.js --env chrome ",
    "nightwatch_local_solidityUnittests": "nightwatch ./test-browser/tests/solidityUnittests.js --config nightwatch.js --env chrome ",
    "nightwatch_local_remixd": "nightwatch ./test-browser/tests/remixd.js --config nightwatch.js --env chrome ",
    "nightwatch_local_terminal": "nightwatch ./test-browser/tests/terminal.js --config nightwatch.js --env chrome ",
    "nightwatch_local_gist": "nightwatch ./test-browser/tests/gist.js --config nightwatch.js --env chrome ",
    "nightwatch_local_importFromGist": "nightwatch ./test-browser/tests/importFromGist.js --config nightwatch.js --env chrome ",
    "nightwatch_local_workspace": "nightwatch ./test-browser/tests/workspace.js --config nightwatch.js --env chrome ",
    "nightwatch_local_defaultLayout": "nightwatch ./test-browser/tests/defaultLayout.js --config nightwatch.js --env chrome ",
<<<<<<< HEAD
    "nightwatch_local_pluginManager": "nightwatch ./test-browser/tests/pluginManager.js --config nightwatch.js --env chrome ",
    "nightwatch_local_publishContract": "nightwatch ./test-browser/tests/publishContract.js --config nightwatch.js --env chrome ",
    "nightwatch_local_pluginManager": "nightwatch ./test-browser/tests/pluginManager.js --config nightwatch.js --env chrome ",
=======
>>>>>>> c94af821
    "nightwatch_local_publishContract": "nightwatch ./test-browser/tests/publishContract.js --config nightwatch.js --env chrome ",
    "onchange": "onchange build/app.js -- npm-run-all lint",
    "prepublish": "mkdirp build; npm-run-all -ls downloadsolc_root build",
    "remixd": "remixd -s ./contracts --remix-ide http://127.0.0.1:8080",
    "selenium": "selenium-standalone start",
    "selenium-install": "selenium-standalone install",
    "serve": "npx http-server .",
    "sourcemap": "exorcist --root ../ build/app.js.map > build/app.js",
    "start": "npm-run-all -lpr serve watch onchange remixd",
    "test": "csslint && standard && node test/index.js",
    "test-browser": "npm-run-all -lpr selenium downloadsolc_root make-mock-compiler serve browsertest",
    "watch": "watchify src/index.js -dv -p browserify-reload -o build/app.js --exclude solc",
    "reinstall": "rm ./node-modules/ -rf; rm package-lock.json; rm ./build/ -rf; npm install; npm run build",
    "ganache-cli": "npx ganache-cli"
  }
}<|MERGE_RESOLUTION|>--- conflicted
+++ resolved
@@ -177,12 +177,7 @@
     "nightwatch_local_importFromGist": "nightwatch ./test-browser/tests/importFromGist.js --config nightwatch.js --env chrome ",
     "nightwatch_local_workspace": "nightwatch ./test-browser/tests/workspace.js --config nightwatch.js --env chrome ",
     "nightwatch_local_defaultLayout": "nightwatch ./test-browser/tests/defaultLayout.js --config nightwatch.js --env chrome ",
-<<<<<<< HEAD
     "nightwatch_local_pluginManager": "nightwatch ./test-browser/tests/pluginManager.js --config nightwatch.js --env chrome ",
-    "nightwatch_local_publishContract": "nightwatch ./test-browser/tests/publishContract.js --config nightwatch.js --env chrome ",
-    "nightwatch_local_pluginManager": "nightwatch ./test-browser/tests/pluginManager.js --config nightwatch.js --env chrome ",
-=======
->>>>>>> c94af821
     "nightwatch_local_publishContract": "nightwatch ./test-browser/tests/publishContract.js --config nightwatch.js --env chrome ",
     "onchange": "onchange build/app.js -- npm-run-all lint",
     "prepublish": "mkdirp build; npm-run-all -ls downloadsolc_root build",
