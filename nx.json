--- conflicted
+++ resolved
@@ -121,11 +121,10 @@
     "remix-ui-renderer": {
       "tags": []
     },
-<<<<<<< HEAD
     "remix-ui-vertical-icons": {
-=======
+      "tags": []
+    }
     "solidity-compiler": {
->>>>>>> f021dd5f
       "tags": []
     }
   }
