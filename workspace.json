{
  "version": 1,
  "projects": {
    "remix-ide": {
      "root": "apps/remix-ide",
      "sourceRoot": "apps/remix-ide/src",
      "projectType": "application",
      "schematics": {},
      "architect": {
        "build": {
          "builder": "@nrwl/web:build",
          "options": {
            "outputPath": "dist/apps/remix-ide",
            "index": "apps/remix-ide/src/webpack.index.html",
            "main": "apps/remix-ide/src/main.js",
            "polyfills": "apps/remix-ide/src/polyfills.js",
            "tsConfig": "apps/remix-ide/tsconfig.app.json",
            "assets": [
              "apps/remix-ide/src/assets",
              "apps/remix-ide/src/index.html",
              "apps/remix-ide/src/favicon.ico",
              "apps/remix-ide/src/production.index.html"
            ],
            "styles": [],
            "scripts": [],
            "webpackConfig": "apps/remix-ide/webpack.config.js",
            "maxWorkers": 2
          },
          "configurations": {
            "production": {
              "fileReplacements": [
                {
                  "replace": "apps/remix-ide/src/environments/environment.js",
                  "with": "apps/remix-ide/src/environments/environment.prod.js"
                }
              ],
              "optimization": true,
              "outputHashing": "all",
              "sourceMap": false,
              "extractCss": true,
              "namedChunks": false,
              "extractLicenses": true,
              "vendorChunk": false,
              "budgets": [
                {
                  "type": "initial",
                  "maximumWarning": "2mb",
                  "maximumError": "5mb"
                }
              ]
            }
          }
        },
        "serve": {
          "builder": "@nrwl/web:dev-server",
          "options": {
            "buildTarget": "remix-ide:build",
            "port": 8080,
            "exclude": [
              "**/node_modules/**",
              "apps/remix-ide/build/**/*.js",
              "apps/remix-ide/src/app/editor/mode-solidity.js",
              "apps/remix-ide/js/**/*.js",
              "apps/remix-ide/src/assets/js/**/*.js"
            ]
          },
          "configurations": {
            "production": {
              "buildTarget": "remix-ide:build:production"
            }
          }
        },
        "lint": {
          "builder": "@nrwl/linter:lint",
          "options": {
            "linter": "eslint",
            "config": "apps/remix-ide/.eslintrc",
            "files": ["apps/remix-ide/src/**/*.js"],
            "exclude": [
              "**/node_modules/**",
              "apps/remix-ide/src/app/editor/mode-solidity.js",
              "apps/remix-ide/src/assets/js/**/*.js"
            ]
          }
        },
        "test": {
          "builder": "@nrwl/workspace:run-commands",
          "options": {
            "commands": [
              {
                "command": "csslint && node apps/remix-ide/test/index.js"
              }
            ]
          }
        }
      }
    },
    "remix-ide-e2e": {
      "root": "apps/remix-ide-e2e",
      "sourceRoot": "apps/remix-ide-e2e/src",
      "projectType": "application",
      "architect": {
        "lint": {
          "builder": "@nrwl/linter:lint",
          "options": {
            "linter": "eslint",
            "tsConfig": ["apps/remix-ide-e2e/tsconfig.e2e.json"],
            "exclude": ["**/node_modules/**", "!apps/remix-ide-e2e/**/*"]
          }
        }
      }
    },
    "remix-analyzer": {
      "root": "libs/remix-analyzer",
      "sourceRoot": "libs/remix-analyzer/src",
      "projectType": "library",
      "schematics": {},
      "architect": {
        "lint": {
          "builder": "@nrwl/linter:lint",
          "options": {
            "linter": "eslint",
            "config": "libs/remix-analyzer/.eslintrc",
            "tsConfig": ["libs/remix-analyzer/tsconfig.lib.json"],
            "exclude": ["**/node_modules/**", "libs/remix-analyzer/test/**/*"]
          }
        },
        "test": {
          "builder": "@nrwl/workspace:run-commands",
          "options": {
            "commands": ["./../../node_modules/.bin/npm-run-all test"],
            "cwd": "libs/remix-analyzer"
          }
        },
        "build": {
          "builder": "@nrwl/node:package",
          "options": {
            "outputPath": "dist/libs/remix-analyzer",
            "tsConfig": "libs/remix-analyzer/tsconfig.lib.json",
            "packageJson": "libs/remix-analyzer/package.json",
            "main": "libs/remix-analyzer/src/index.ts",
            "assets": ["libs/remix-analyzer/*.md"]
          }
        }
      }
    },
    "remix-astwalker": {
      "root": "libs/remix-astwalker",
      "sourceRoot": "libs/remix-astwalker/src",
      "projectType": "library",
      "schematics": {},
      "architect": {
        "lint": {
          "builder": "@nrwl/linter:lint",
          "options": {
            "linter": "eslint",
            "config": "libs/remix-astwalker/.eslintrc",
            "tsConfig": ["libs/remix-astwalker/tsconfig.lib.json"],
            "exclude": ["**/node_modules/**", "libs/remix-astwalker/tests/**/*"]
          }
        },
        "test": {
          "builder": "@nrwl/workspace:run-commands",
          "options": {
            "commands": ["./../../node_modules/.bin/npm-run-all test"],
            "cwd": "libs/remix-astwalker"
          }
        },
        "build": {
          "builder": "@nrwl/node:package",
          "options": {
            "outputPath": "dist/libs/remix-astwalker",
            "tsConfig": "libs/remix-astwalker/tsconfig.lib.json",
            "packageJson": "libs/remix-astwalker/package.json",
            "main": "libs/remix-astwalker/src/index.ts",
            "assets": ["libs/remix-astwalker/*.md"]
          }
        }
      }
    },
    "remix-debug": {
      "root": "libs/remix-debug",
      "sourceRoot": "libs/remix-debug/",
      "projectType": "library",
      "schematics": {},
      "architect": {
        "lint": {
          "builder": "@nrwl/linter:lint",
          "options": {
            "linter": "eslint",
            "config": "libs/remix-debug/.eslintrc",
            "tsConfig": ["libs/remix-debug/tsconfig.lib.json"],
            "exclude": ["**/node_modules/**", "libs/remix-debug/test/**/*"]
          }
        },
        "test": {
          "builder": "@nrwl/workspace:run-commands",
          "options": {
            "commands": ["./../../node_modules/.bin/npm-run-all test"],
            "cwd": "libs/remix-debug"
          }
        },
        "build": {
          "builder": "@nrwl/node:package",
          "options": {
            "outputPath": "dist/libs/remix-debug",
            "tsConfig": "libs/remix-debug/tsconfig.lib.json",
            "packageJson": "libs/remix-debug/package.json",
            "main": "libs/remix-debug/src/index.ts",
            "assets": [
              {
                "glob": "rdb",
                "input": "libs/remix-debug/bin/",
                "output": "bin/"
              },
              {
                "glob": "*.md",
                "input": "libs/remix-debug/",
                "output": "/"
              }
            ]
          }
        }
      }
    },
    "remix-lib": {
      "root": "libs/remix-lib",
      "sourceRoot": "libs/remix-lib/",
      "projectType": "library",
      "schematics": {},
      "architect": {
        "lint": {
          "builder": "@nrwl/linter:lint",
          "options": {
            "linter": "eslint",
            "config": "libs/remix-lib/.eslintrc",
            "tsConfig": ["libs/remix-lib/tsconfig.lib.json"],
            "exclude": ["**/node_modules/**", "libs/remix-lib/test/**/*"]
          }
        },
        "test": {
          "builder": "@nrwl/workspace:run-commands",
          "options": {
            "commands": ["./../../node_modules/.bin/npm-run-all test"],
            "cwd": "libs/remix-lib"
          }
        },
        "build": {
          "builder": "@nrwl/node:package",
          "options": {
            "outputPath": "dist/libs/remix-lib",
            "tsConfig": "libs/remix-lib/tsconfig.lib.json",
            "packageJson": "libs/remix-lib/package.json",
            "main": "libs/remix-lib/src/index.ts",
            "assets": ["libs/remix-lib/*.md"]
          }
        }
      }
    },
    "remix-simulator": {
      "root": "libs/remix-simulator",
      "sourceRoot": "libs/remix-simulator",
      "projectType": "library",
      "schematics": {},
      "architect": {
        "lint": {
          "builder": "@nrwl/linter:lint",
          "options": {
            "linter": "eslint",
            "config": "libs/remix-simulator/.eslintrc",
            "tsConfig": ["libs/remix-simulator/tsconfig.lib.json"],
            "exclude": ["**/node_modules/**", "libs/remix-simulator/test/**/*"]
          }
        },
        "test": {
          "builder": "@nrwl/workspace:run-commands",
          "options": {
            "commands": ["./../../node_modules/.bin/npm-run-all test"],
            "cwd": "libs/remix-simulator"
          }
        },
        "build": {
          "builder": "@nrwl/node:package",
          "options": {
            "outputPath": "dist/libs/remix-simulator",
            "tsConfig": "libs/remix-simulator/tsconfig.lib.json",
            "packageJson": "libs/remix-simulator/package.json",
            "main": "libs/remix-simulator/src/index.ts",
            "assets": [
              {
                "glob": "ethsim",
                "input": "libs/remix-simulator/bin/",
                "output": "bin/"
              },
              {
                "glob": "*.md",
                "input": "libs/remix-simulator/",
                "output": "/"
              }
            ]
          }
        }
      }
    },
    "remix-solidity": {
      "root": "libs/remix-solidity",
      "sourceRoot": "libs/remix-solidity/src",
      "projectType": "library",
      "schematics": {},
      "architect": {
        "lint": {
          "builder": "@nrwl/linter:lint",
          "options": {
            "linter": "eslint",
            "config": "libs/remix-solidity/.eslintrc",
            "tsConfig": ["libs/remix-solidity/tsconfig.lib.json"],
            "exclude": ["**/node_modules/**"]
          }
        },
        "test": {
          "builder": "@nrwl/workspace:run-commands",
          "options": {
            "commands": ["./../../node_modules/.bin/npm-run-all test"],
            "cwd": "libs/remix-solidity"
          }
        },
        "build": {
          "builder": "@nrwl/node:package",
          "options": {
            "outputPath": "dist/libs/remix-solidity",
            "tsConfig": "libs/remix-solidity/tsconfig.lib.json",
            "packageJson": "libs/remix-solidity/package.json",
            "main": "libs/remix-solidity/src/index.ts",
            "assets": ["libs/remix-solidity/*.md"]
          }
        }
      }
    },
    "remix-tests": {
      "root": "libs/remix-tests",
      "sourceRoot": "libs/remix-tests/src",
      "projectType": "library",
      "schematics": {},
      "architect": {
        "lint": {
          "builder": "@nrwl/linter:lint",
          "options": {
            "linter": "eslint",
            "config": "libs/remix-tests/.eslintrc",
            "tsConfig": ["libs/remix-tests/tsconfig.lib.json"],
            "exclude": [
              "**/node_modules/**",
              "libs/remix-tests/tests/**/*",
              "**/dist/**"
            ]
          }
        },
        "test": {
          "builder": "@nrwl/jest:jest",
          "options": {
            "jestConfig": "libs/remix-tests/jest.config.js",
            "tsConfig": "libs/remix-tests/tsconfig.spec.json"
          }
        },
        "build": {
          "builder": "@nrwl/node:package",
          "options": {
            "outputPath": "dist/libs/remix-tests",
            "tsConfig": "libs/remix-tests/tsconfig.lib.json",
            "packageJson": "libs/remix-tests/package.json",
            "main": "libs/remix-tests/src/index.ts",
            "assets": [
              {
                "glob": "remix-tests",
                "input": "libs/remix-tests/bin/",
                "output": "bin/"
              },
              {
                "glob": "*.md",
                "input": "libs/remix-tests/",
                "output": "/"
              }
            ]
          }
        }
      }
    },
    "remix-url-resolver": {
      "root": "libs/remix-url-resolver",
      "sourceRoot": "libs/remix-url-resolver/src/",
      "projectType": "library",
      "schematics": {},
      "architect": {
        "lint": {
          "builder": "@nrwl/linter:lint",
          "options": {
            "linter": "eslint",
            "config": "libs/remix-url-resolver/.eslintrc",
            "tsConfig": ["libs/remix-url-resolver/tsconfig.lib.json"],
            "exclude": [
              "**/node_modules/**",
              "libs/remix-url-resolver/tests/**/*"
            ]
          }
        },
        "test": {
          "builder": "@nrwl/workspace:run-commands",
          "options": {
            "commands": ["./../../node_modules/.bin/npm-run-all test"],
            "cwd": "libs/remix-url-resolver"
          }
        },
        "build": {
          "builder": "@nrwl/node:package",
          "options": {
            "outputPath": "dist/libs/remix-url-resolver",
            "tsConfig": "libs/remix-url-resolver/tsconfig.lib.json",
            "packageJson": "libs/remix-url-resolver/package.json",
            "main": "libs/remix-url-resolver/src/index.ts",
            "assets": ["libs/remix-url-resolver/*.md"]
          }
        }
      }
    },
    "remixd": {
      "root": "libs/remixd",
      "sourceRoot": "libs/remixd/src",
      "projectType": "library",
      "schematics": {},
      "architect": {
        "lint": {
          "builder": "@nrwl/linter:lint",
          "options": {
            "linter": "eslint",
            "tsConfig": [
              "libs/remixd/tsconfig.lib.json",
              "libs/remixd/tsconfig.spec.json"
            ],
            "exclude": ["**/node_modules/**", "!libs/remixd/**/*"]
          }
        },
        "test": {
          "builder": "@nrwl/jest:jest",
          "options": {
            "jestConfig": "libs/remixd/jest.config.js",
            "tsConfig": "libs/remixd/tsconfig.spec.json",
            "passWithNoTests": true
          }
        },
        "build": {
          "builder": "@nrwl/node:package",
          "options": {
            "outputPath": "dist/libs/remixd",
            "tsConfig": "libs/remixd/tsconfig.lib.json",
            "packageJson": "libs/remixd/package.json",
            "main": "libs/remixd/src/index.ts",
            "assets": ["libs/remixd/*.md", "libs/remixd/src/origins.json"]
          }
        },
        "serve": {
          "builder": "@nrwl/workspace:run-commands",
          "options": {
            "commands": [
              {
                "command": "SERVE_SCRIPT='chmod +x dist/libs/remixd/bin/remixd.js; dist/libs/remixd/bin/remixd.js '; if [ {args.folder} != undefined ]; then SERVE_SCRIPT=${SERVE_SCRIPT}' -s {args.folder}'; fi; if [ {args.remixide} != undefined ]; then SERVE_SCRIPT=${SERVE_SCRIPT}' --remix-ide {args.remixide}'; fi; eval $SERVE_SCRIPT;"
              }
            ]
          }
        }
      }
    },
    "remix-ui-tree-view": {
      "root": "libs/remix-ui/tree-view",
      "sourceRoot": "libs/remix-ui/tree-view/src",
      "projectType": "library",
      "schematics": {},
      "architect": {
        "lint": {
          "builder": "@nrwl/linter:lint",
          "options": {
            "linter": "eslint",
            "tsConfig": [
              "libs/remix-ui/tree-view/tsconfig.lib.json",
              "libs/remix-ui/tree-view/tsconfig.spec.json"
            ],
            "exclude": ["**/node_modules/**", "!libs/remix-ui/tree-view/**/*"]
          }
        },
        "test": {
          "builder": "@nrwl/jest:jest",
          "options": {
            "jestConfig": "libs/remix-ui/tree-view/jest.config.js",
            "tsConfig": "libs/remix-ui/tree-view/tsconfig.spec.json",
            "passWithNoTests": true
          }
        }
      }
    },
    "remix-ui-debugger-ui": {
      "root": "libs/remix-ui/debugger-ui",
      "sourceRoot": "libs/remix-ui/debugger-ui/src",
      "projectType": "library",
      "schematics": {},
      "architect": {
        "lint": {
          "builder": "@nrwl/linter:lint",
          "options": {
            "linter": "eslint",
            "tsConfig": [
              "libs/remix-ui/debugger-ui/tsconfig.lib.json",
              "libs/remix-ui/debugger-ui/tsconfig.spec.json"
            ],
            "exclude": ["**/node_modules/**", "!libs/remix-ui/debugger-ui/**/*"]
          }
        },
        "test": {
          "builder": "@nrwl/jest:jest",
          "options": {
            "jestConfig": "libs/remix-ui/debugger-ui/jest.config.js",
            "tsConfig": "libs/remix-ui/debugger-ui/tsconfig.spec.json",
            "passWithNoTests": true
          }
        }
      }
    },
    "remix-ui-utils": {
      "root": "libs/remix-ui/utils",
      "sourceRoot": "libs/remix-ui/utils/src",
      "projectType": "library",
      "schematics": {},
      "architect": {
        "lint": {
          "builder": "@nrwl/linter:lint",
          "options": {
            "linter": "eslint",
            "tsConfig": [
              "libs/remix-ui/utils/tsconfig.lib.json",
              "libs/remix-ui/utils/tsconfig.spec.json"
            ],
            "exclude": ["**/node_modules/**", "!libs/remix-ui/utils/**/*"]
          }
        },
        "test": {
          "builder": "@nrwl/jest:jest",
          "options": {
            "jestConfig": "libs/remix-ui/utils/jest.config.js",
            "tsConfig": "libs/remix-ui/utils/tsconfig.spec.json",
            "passWithNoTests": true
          }
        }
      }
    },
    "remix-ui-clipboard": {
      "root": "libs/remix-ui/clipboard",
      "sourceRoot": "libs/remix-ui/clipboard/src",
      "projectType": "library",
      "schematics": {},
      "architect": {
        "lint": {
          "builder": "@nrwl/linter:lint",
          "options": {
            "linter": "eslint",
            "tsConfig": [
              "libs/remix-ui/clipboard/tsconfig.lib.json",
              "libs/remix-ui/clipboard/tsconfig.spec.json"
            ],
            "exclude": ["**/node_modules/**", "!libs/remix-ui/clipboard/**/*"]
          }
        },
        "test": {
          "builder": "@nrwl/jest:jest",
          "options": {
            "jestConfig": "libs/remix-ui/clipboard/jest.config.js",
            "tsConfig": "libs/remix-ui/clipboard/tsconfig.spec.json",
            "passWithNoTests": true
          }
        }
      }
    },
    "remix-ui-modal-dialog": {
      "root": "libs/remix-ui/modal-dialog",
      "sourceRoot": "libs/remix-ui/modal-dialog/src",
      "projectType": "library",
      "schematics": {},
      "architect": {
        "lint": {
          "builder": "@nrwl/linter:lint",
          "options": {
            "linter": "eslint",
            "tsConfig": [
              "libs/remix-ui/modal-dialog/tsconfig.lib.json",
              "libs/remix-ui/modal-dialog/tsconfig.spec.json"
            ],
            "exclude": [
              "**/node_modules/**",
              "!libs/remix-ui/modal-dialog/**/*"
            ]
          }
        },
        "test": {
          "builder": "@nrwl/jest:jest",
          "options": {
            "jestConfig": "libs/remix-ui/modal-dialog/jest.config.js",
            "tsConfig": "libs/remix-ui/modal-dialog/tsconfig.spec.json",
            "passWithNoTests": true
          }
        }
      }
    },
    "remix-ui-toaster": {
      "root": "libs/remix-ui/toaster",
      "sourceRoot": "libs/remix-ui/toaster/src",
      "projectType": "library",
      "schematics": {},
      "architect": {
        "lint": {
          "builder": "@nrwl/linter:lint",
          "options": {
            "linter": "eslint",
            "tsConfig": ["libs/remix-ui/toaster/tsconfig.lib.json"],
            "exclude": ["**/node_modules/**", "!libs/remix-ui/toaster/**/*"]
          }
        }
      }
    },
    "remix-ui-file-explorer": {
      "root": "libs/remix-ui/file-explorer",
      "sourceRoot": "libs/remix-ui/file-explorer/src",
      "projectType": "library",
      "schematics": {},
      "architect": {
        "lint": {
          "builder": "@nrwl/linter:lint",
          "options": {
            "linter": "eslint",
            "tsConfig": ["libs/remix-ui/file-explorer/tsconfig.lib.json"],
            "exclude": [
              "**/node_modules/**",
              "!libs/remix-ui/file-explorer/**/*"
            ]
          }
        }
      }
    },
    "debugger": {
      "root": "apps/debugger",
      "sourceRoot": "apps/debugger/src",
      "projectType": "application",
      "schematics": {},
      "architect": {
        "build": {
          "builder": "@nrwl/web:build",
          "options": {
            "outputPath": "dist/apps/debugger",
            "index": "apps/debugger/src/index.html",
            "main": "apps/debugger/src/main.tsx",
            "polyfills": "apps/debugger/src/polyfills.ts",
            "tsConfig": "apps/debugger/tsconfig.app.json",
            "assets": [
              "apps/debugger/src/assets",
              "apps/debugger/src/index.html",
              "apps/debugger/src/favicon.ico"
            ],
            "styles": [],
            "scripts": [],
            "webpackConfig": "apps/debugger/webpack.config.js",
            "maxWorkers": 2
          },
          "configurations": {
            "production": {
              "fileReplacements": [
                {
                  "replace": "apps/debugger/src/environments/environment.ts",
                  "with": "apps/debugger/src/environments/environment.prod.ts"
                }
              ],
              "optimization": true,
              "outputHashing": "all",
              "sourceMap": false,
              "extractCss": true,
              "namedChunks": false,
              "extractLicenses": true,
              "vendorChunk": false,
              "budgets": [
                {
                  "type": "initial",
                  "maximumWarning": "2mb",
                  "maximumError": "5mb"
                }
              ]
            }
          }
        },
        "serve": {
          "builder": "@nrwl/web:dev-server",
          "options": {
            "buildTarget": "debugger:build"
          },
          "configurations": {
            "production": {
              "buildTarget": "debugger:build:production"
            }
          }
        },
        "lint": {
          "builder": "@angular-devkit/build-angular:tslint",
          "options": {
            "tsConfig": ["apps/debugger/tsconfig.app.json"],
            "exclude": ["**/node_modules/**", "!apps/debugger/**/*"]
          }
        }
      }
    },
    "remix-ui-workspace": {
      "root": "libs/remix-ui/workspace",
      "sourceRoot": "libs/remix-ui/workspace/src",
      "projectType": "library",
      "schematics": {},
      "architect": {
        "lint": {
          "builder": "@nrwl/linter:lint",
          "options": {
            "linter": "eslint",
            "tsConfig": ["libs/remix-ui/workspace/tsconfig.lib.json"],
            "exclude": ["**/node_modules/**", "!libs/remix-ui/workspace/**/*"]
          }
        }
      }
    },
    "remix-ui-settings": {
      "root": "libs/remix-ui/settings",
      "sourceRoot": "libs/remix-ui/settings/src",
      "projectType": "library",
      "schematics": {},
      "architect": {
        "lint": {
          "builder": "@nrwl/linter:lint",
          "options": {
            "linter": "eslint",
            "tsConfig": ["libs/remix-ui/settings/tsconfig.lib.json"],
            "exclude": ["**/node_modules/**", "!libs/remix-ui/settings/**/*"]
          }
        }
      }
    },
    "remix-ui-static-analyser": {
      "root": "libs/remix-ui/static-analyser",
      "sourceRoot": "libs/remix-ui/static-analyser/src",
      "projectType": "library",
      "schematics": {},
      "architect": {
        "lint": {
          "builder": "@nrwl/linter:lint",
          "options": {
            "linter": "eslint",
            "tsConfig": ["libs/remix-ui/static-analyser/tsconfig.lib.json"],
            "exclude": [
              "**/node_modules/**",
              "!libs/remix-ui/static-analyser/**/*"
            ]
          }
        }
      }
    },
    "remix-ui-checkbox": {
      "root": "libs/remix-ui/checkbox",
      "sourceRoot": "libs/remix-ui/checkbox/src",
      "projectType": "library",
      "schematics": {},
      "architect": {
        "lint": {
          "builder": "@nrwl/linter:lint",
          "options": {
            "linter": "eslint",
            "tsConfig": ["libs/remix-ui/checkbox/tsconfig.lib.json"],
            "exclude": ["**/node_modules/**", "!libs/remix-ui/checkbox/**/*"]
          }
        }
      }
    },
    "remix-ui-plugin-manager": {
      "root": "libs/remix-ui/plugin-manager",
      "sourceRoot": "libs/remix-ui/plugin-manager/src",
      "projectType": "library",
      "schematics": {},
      "architect": {
        "lint": {
          "builder": "@nrwl/linter:lint",
          "options": {
            "linter": "eslint",
            "tsConfig": ["libs/remix-ui/plugin-manager/tsconfig.lib.json"],
            "exclude": [
              "**/node_modules/**",
              "!libs/remix-ui/plugin-manager/**/*"
            ]
          }
        }
      }
    },
    "remix-core-plugin": {
      "root": "libs/remix-core-plugin",
      "sourceRoot": "libs/remix-core-plugin/src",
      "projectType": "library",
      "schematics": {},
      "architect": {
        "lint": {
          "builder": "@nrwl/linter:lint",
          "options": {
            "linter": "eslint",
            "tsConfig": ["libs/remix-core-plugin/tsconfig.lib.json"],
            "exclude": ["**/node_modules/**", "!libs/remix-core-plugin/**/*"]
          }
        },
        "build": {
          "builder": "@nrwl/node:package",
          "options": {
            "outputPath": "dist/libs/core-plugin",
            "tsConfig": "libs/remix-core-plugin/tsconfig.lib.json",
            "packageJson": "libs/remix-core-plugin/package.json",
            "main": "libs/remix-core-plugin/src/index.ts"
          }
        }
      }
    },
    "remix-ui-solidity-compiler": {
      "root": "libs/remix-ui/solidity-compiler",
      "sourceRoot": "libs/remix-ui/solidity-compiler/src",
      "projectType": "library",
      "schematics": {},
      "architect": {
        "lint": {
          "builder": "@nrwl/linter:lint",
          "options": {
            "linter": "eslint",
            "tsConfig": ["libs/remix-ui/solidity-compiler/tsconfig.lib.json"],
            "exclude": [
              "**/node_modules/**",
              "!libs/remix-ui/solidity-compiler/**/*"
            ]
          }
        }
      }
    },
    "remix-ui-publish-to-storage": {
      "root": "libs/remix-ui/publish-to-storage",
      "sourceRoot": "libs/remix-ui/publish-to-storage/src",
      "projectType": "library",
      "schematics": {},
      "architect": {
        "lint": {
          "builder": "@nrwl/linter:lint",
          "options": {
            "linter": "eslint",
            "tsConfig": ["libs/remix-ui/publish-to-storage/tsconfig.lib.json"],
            "exclude": [
              "**/node_modules/**",
              "!libs/remix-ui/publish-to-storage/**/*"
            ]
          }
        }
      }
    },
    "remix-ui-renderer": {
      "root": "libs/remix-ui/renderer",
      "sourceRoot": "libs/remix-ui/renderer/src",
      "projectType": "library",
      "schematics": {},
      "architect": {
        "lint": {
          "builder": "@nrwl/linter:lint",
          "options": {
            "linter": "eslint",
            "tsConfig": ["libs/remix-ui/renderer/tsconfig.lib.json"],
            "exclude": ["**/node_modules/**", "!libs/remix-ui/renderer/**/*"]
          }
        }
      }
    },
    "remix-ui-vertical-icons": {
      "root": "libs/remix-ui/vertical-icons",
          "sourceRoot": "libs/remix-ui/vertical-icons/src",
          "projectType": "library",
          "schematics": {},
          "architect": {
            "lint": {
              "builder": "@nrwl/linter:lint",
              "options": {
                "linter": "eslint",
                "tsConfig": ["libs/remix-ui/vertical-icons/tsconfig.lib.json"],
                "exclude": [
                  "**/node_modules/**",
                  "!libs/remix-ui/vertical-icons/**/*"
                ]
              }
            }
          }
        },
    "solidity-compiler": {
      "root": "apps/solidity-compiler",
      "sourceRoot": "apps/solidity-compiler/src",
      "projectType": "application",
<<<<<<< HEAD
=======
      "schematics": {},
      "architect": {
        "build": {
          "builder": "@nrwl/web:build",
          "options": {
            "outputPath": "dist/apps/solidity-compiler",
            "index": "apps/solidity-compiler/src/index.html",
            "main": "apps/solidity-compiler/src/main.tsx",
            "polyfills": "apps/solidity-compiler/src/polyfills.ts",
            "tsConfig": "apps/solidity-compiler/tsconfig.app.json",
            "assets": [
              "apps/solidity-compiler/src/favicon.ico",
              "apps/solidity-compiler/src/assets",
              "apps/solidity-compiler/src/index.html"
            ],
            "styles": ["apps/solidity-compiler/src/styles.css"],
            "scripts": [],
            "webpackConfig": "apps/solidity-compiler/webpack.config.js",
            "maxWorkers": 2
          },
          "configurations": {
            "production": {
              "fileReplacements": [
                {
                  "replace": "apps/solidity-compiler/src/environments/environment.ts",
                  "with": "apps/solidity-compiler/src/environments/environment.prod.ts"
                }
              ],
              "optimization": true,
              "outputHashing": "all",
              "sourceMap": false,
              "extractCss": true,
              "namedChunks": false,
              "extractLicenses": true,
              "vendorChunk": false,
              "budgets": [
                {
                  "type": "initial",
                  "maximumWarning": "2mb",
                  "maximumError": "5mb"
                }
              ]
            }
          }
        },
        "serve": {
          "builder": "@nrwl/web:dev-server",
          "options": {
            "buildTarget": "solidity-compiler:build"
          },
          "configurations": {
            "production": {
              "buildTarget": "solidity-compiler:build:production"
            }
          }
        },
        "lint": {
          "builder": "@nrwl/linter:lint",
          "options": {
            "linter": "eslint",
            "tsConfig": ["apps/solidity-compiler/tsconfig.app.json"],
            "exclude": ["**/node_modules/**", "!apps/solidity-compiler/**/*"]
          }
        }
      }
    },
    "remix-ide-e2e-src-local-plugin": {
      "root": "apps/remix-ide-e2e/src/local-plugin",
      "sourceRoot": "apps/remix-ide-e2e/src/local-plugin/src",
      "projectType": "application",
>>>>>>> 2ca3ce90
      "schematics": {},
      "architect": {
        "build": {
          "builder": "@nrwl/web:build",
          "options": {
<<<<<<< HEAD
            "outputPath": "dist/apps/solidity-compiler",
            "index": "apps/solidity-compiler/src/index.html",
            "main": "apps/solidity-compiler/src/main.tsx",
            "polyfills": "apps/solidity-compiler/src/polyfills.ts",
            "tsConfig": "apps/solidity-compiler/tsconfig.app.json",
            "assets": [
              "apps/solidity-compiler/src/favicon.ico",
              "apps/solidity-compiler/src/assets",
              "apps/solidity-compiler/src/index.html"
            ],
            "styles": ["apps/solidity-compiler/src/styles.css"],
            "scripts": [],
            "webpackConfig": "apps/solidity-compiler/webpack.config.js",
            "maxWorkers": 2
=======
            "outputPath": "dist/apps/remix-ide-e2e/src/local-plugin",
            "index": "apps/remix-ide-e2e/src/local-plugin/src/index.html",
            "main": "apps/remix-ide-e2e/src/local-plugin/src/main.tsx",
            "polyfills": "apps/remix-ide-e2e/src/local-plugin/src/polyfills.ts",
            "tsConfig": "apps/remix-ide-e2e/src/local-plugin/tsconfig.app.json",
            "assets": [
              "apps/remix-ide-e2e/src/local-plugin/src/favicon.ico",
              "apps/remix-ide-e2e/src/local-plugin/src/assets"
            ],
            "styles": ["apps/remix-ide-e2e/src/local-plugin/src/styles.css"],
            "scripts": [],
            "webpackConfig": "@nrwl/react/plugins/webpack"
>>>>>>> 2ca3ce90
          },
          "configurations": {
            "production": {
              "fileReplacements": [
                {
<<<<<<< HEAD
                  "replace": "apps/solidity-compiler/src/environments/environment.ts",
                  "with": "apps/solidity-compiler/src/environments/environment.prod.ts"
=======
                  "replace": "apps/remix-ide-e2e/src/local-plugin/src/environments/environment.ts",
                  "with": "apps/remix-ide-e2e/src/local-plugin/src/environments/environment.prod.ts"
>>>>>>> 2ca3ce90
                }
              ],
              "optimization": true,
              "outputHashing": "all",
              "sourceMap": false,
              "extractCss": true,
              "namedChunks": false,
              "extractLicenses": true,
              "vendorChunk": false,
              "budgets": [
                {
                  "type": "initial",
                  "maximumWarning": "2mb",
                  "maximumError": "5mb"
                }
              ]
            }
          }
        },
        "serve": {
          "builder": "@nrwl/web:dev-server",
          "options": {
<<<<<<< HEAD
            "buildTarget": "solidity-compiler:build"
          },
          "configurations": {
            "production": {
              "buildTarget": "solidity-compiler:build:production"
=======
            "buildTarget": "remix-ide-e2e-src-local-plugin:build",
            "port": 2020
          },
          "configurations": {
            "production": {
              "buildTarget": "remix-ide-e2e-src-local-plugin:build:production"
>>>>>>> 2ca3ce90
            }
          }
        },
        "lint": {
          "builder": "@nrwl/linter:lint",
          "options": {
            "linter": "eslint",
<<<<<<< HEAD
            "tsConfig": ["apps/solidity-compiler/tsconfig.app.json"],
            "exclude": ["**/node_modules/**", "!apps/solidity-compiler/**/*"]
=======
            "tsConfig": [
              "apps/remix-ide-e2e/src/local-plugin/tsconfig.app.json"
            ],
            "exclude": [
              "**/node_modules/**",
              "!apps/remix-ide-e2e/src/local-plugin/**/*"
            ]
>>>>>>> 2ca3ce90
          }
        }
      }
    }
  },
  "cli": {
    "defaultCollection": "@nrwl/react"
  },
  "schematics": {
    "@nrwl/workspace": {
      "library": {
        "linter": "eslint"
      }
    },
    "@nrwl/cypress": {
      "cypress-project": {
        "linter": "eslint"
      }
    },
    "@nrwl/react": {
      "application": {
        "style": "css",
        "linter": "eslint",
        "babel": true
      },
      "component": {
        "style": "css"
      },
      "library": {
        "style": "css",
        "linter": "eslint"
      }
    },
    "@nrwl/next": {
      "application": {
        "linter": "eslint"
      }
    },
    "@nrwl/web": {
      "application": {
        "linter": "eslint"
      }
    },
    "@nrwl/node": {
      "application": {
        "linter": "eslint"
      },
      "library": {
        "linter": "eslint"
      }
    },
    "@nrwl/nx-plugin": {
      "plugin": {
        "linter": "eslint"
      }
    },
    "@nrwl/nest": {
      "application": {
        "linter": "eslint"
      }
    },
    "@nrwl/express": {
      "application": {
        "linter": "eslint"
      },
      "library": {
        "linter": "eslint"
      }
    }
  },
  "defaultProject": "remix-ide"
}<|MERGE_RESOLUTION|>--- conflicted
+++ resolved
@@ -899,8 +899,6 @@
       "root": "apps/solidity-compiler",
       "sourceRoot": "apps/solidity-compiler/src",
       "projectType": "application",
-<<<<<<< HEAD
-=======
       "schematics": {},
       "architect": {
         "build": {
@@ -971,28 +969,11 @@
       "root": "apps/remix-ide-e2e/src/local-plugin",
       "sourceRoot": "apps/remix-ide-e2e/src/local-plugin/src",
       "projectType": "application",
->>>>>>> 2ca3ce90
       "schematics": {},
       "architect": {
         "build": {
           "builder": "@nrwl/web:build",
           "options": {
-<<<<<<< HEAD
-            "outputPath": "dist/apps/solidity-compiler",
-            "index": "apps/solidity-compiler/src/index.html",
-            "main": "apps/solidity-compiler/src/main.tsx",
-            "polyfills": "apps/solidity-compiler/src/polyfills.ts",
-            "tsConfig": "apps/solidity-compiler/tsconfig.app.json",
-            "assets": [
-              "apps/solidity-compiler/src/favicon.ico",
-              "apps/solidity-compiler/src/assets",
-              "apps/solidity-compiler/src/index.html"
-            ],
-            "styles": ["apps/solidity-compiler/src/styles.css"],
-            "scripts": [],
-            "webpackConfig": "apps/solidity-compiler/webpack.config.js",
-            "maxWorkers": 2
-=======
             "outputPath": "dist/apps/remix-ide-e2e/src/local-plugin",
             "index": "apps/remix-ide-e2e/src/local-plugin/src/index.html",
             "main": "apps/remix-ide-e2e/src/local-plugin/src/main.tsx",
@@ -1005,19 +986,13 @@
             "styles": ["apps/remix-ide-e2e/src/local-plugin/src/styles.css"],
             "scripts": [],
             "webpackConfig": "@nrwl/react/plugins/webpack"
->>>>>>> 2ca3ce90
           },
           "configurations": {
             "production": {
               "fileReplacements": [
                 {
-<<<<<<< HEAD
-                  "replace": "apps/solidity-compiler/src/environments/environment.ts",
-                  "with": "apps/solidity-compiler/src/environments/environment.prod.ts"
-=======
                   "replace": "apps/remix-ide-e2e/src/local-plugin/src/environments/environment.ts",
                   "with": "apps/remix-ide-e2e/src/local-plugin/src/environments/environment.prod.ts"
->>>>>>> 2ca3ce90
                 }
               ],
               "optimization": true,
@@ -1040,20 +1015,12 @@
         "serve": {
           "builder": "@nrwl/web:dev-server",
           "options": {
-<<<<<<< HEAD
-            "buildTarget": "solidity-compiler:build"
-          },
-          "configurations": {
-            "production": {
-              "buildTarget": "solidity-compiler:build:production"
-=======
             "buildTarget": "remix-ide-e2e-src-local-plugin:build",
             "port": 2020
           },
           "configurations": {
             "production": {
               "buildTarget": "remix-ide-e2e-src-local-plugin:build:production"
->>>>>>> 2ca3ce90
             }
           }
         },
@@ -1061,10 +1028,6 @@
           "builder": "@nrwl/linter:lint",
           "options": {
             "linter": "eslint",
-<<<<<<< HEAD
-            "tsConfig": ["apps/solidity-compiler/tsconfig.app.json"],
-            "exclude": ["**/node_modules/**", "!apps/solidity-compiler/**/*"]
-=======
             "tsConfig": [
               "apps/remix-ide-e2e/src/local-plugin/tsconfig.app.json"
             ],
@@ -1072,7 +1035,6 @@
               "**/node_modules/**",
               "!apps/remix-ide-e2e/src/local-plugin/**/*"
             ]
->>>>>>> 2ca3ce90
           }
         }
       }
