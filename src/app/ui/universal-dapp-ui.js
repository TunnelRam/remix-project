--- conflicted
+++ resolved
@@ -1,24 +1,6 @@
 /* global */
 'use strict'
 
-<<<<<<< HEAD
-const $ = require('jquery')
-const yo = require('yo-yo')
-const ethJSUtil = require('ethereumjs-util')
-const BN = ethJSUtil.BN
-const helper = require('../../lib/helper')
-const copyToClipboard = require('./copy-to-clipboard')
-const css = require('../../universal-dapp-styles')
-const MultiParamManager = require('./multiParamManager')
-const remixLib = require('remix-lib')
-const txFormat = remixLib.execution.txFormat
-const txHelper = remixLib.execution.txHelper
-
-const confirmDialog = require('./confirmDialog')
-const modalCustom = require('./modal-dialog-custom')
-const modalDialog = require('./modaldialog')
-const TreeView = require('./TreeView')
-=======
 var $ = require('jquery')
 var yo = require('yo-yo')
 var ethJSUtil = require('ethereumjs-util')
@@ -38,12 +20,11 @@
   this.logCallback = logCallback
   this.compilerData = {contractsDetails: {}}
 }
->>>>>>> 50b2c875
 
 function decodeResponseToTreeView (response, fnabi) {
-  const treeView = new TreeView({
+  var treeView = new TreeView({
     extractData: (item, parent, key) => {
-      let ret = {}
+      var ret = {}
       if (BN.isBN(item)) {
         ret.self = item.toString(10)
         ret.children = []
@@ -56,44 +37,11 @@
   return treeView.render(txFormat.decodeResponse(response, fnabi))
 }
 
-class UniversalDAppUI {
-
-  constructor (blockchain, logCallback) {
-    this.blockchain = blockchain
-    this.logCallback = logCallback
-    this.compilerData = { contractsDetails: {} }
-  }
-<<<<<<< HEAD
-
-  renderInstance (contract, address, contractName) {
-    const noInstances = document.querySelector('[class^="noInstancesText"]')
-    if (noInstances) {
-      noInstances.parentNode.removeChild(noInstances)
-    }
-    const abi = txHelper.sortAbiFunction(contract.abi)
-    return this.renderInstanceFromABI(abi, address, contractName)
-  }
-
-  // TODO this function was named before "appendChild".
-  // this will render an instance: contract name, contract address, and all the public functions
-  // basically this has to be called for the "atAddress" (line 393) and when a contract creation succeed
-  // this returns a DOM element
-  renderInstanceFromABI (contractABI, address, contractName) {
-    address = (address.slice(0, 2) === '0x' ? '' : '0x') + address.toString('hex')
-    address = ethJSUtil.toChecksumAddress(address)
-    const instance = yo`<div class="instance ${css.instance} ${css.hidesub}" id="instance${address}"></div>`
-    const context = (this.blockchain.getProvider() === 'vm' ? 'memory' : 'blockchain')
-
-    function toggleClass (e) {
-      $(instance).toggleClass(`${css.hidesub}`)
-      // e.currentTarget.querySelector('i')
-      e.currentTarget.querySelector('i').classList.toggle(`fa-angle-right`)
-      e.currentTarget.querySelector('i').classList.toggle(`fa-angle-down`)
-    }
-
-    const shortAddress = helper.shortenAddress(address)
-    const title = yo`
-=======
+UniversalDAppUI.prototype.renderInstance = function (contract, address, contractName) {
+  var noInstances = document.querySelector('[class^="noInstancesText"]')
+  if (noInstances) {
+    noInstances.parentNode.removeChild(noInstances)
+  }
   const abi = txHelper.sortAbiFunction(contract.abi)
   return this.renderInstanceFromABI(abi, address, contractName)
 }
@@ -111,7 +59,6 @@
 
   var shortAddress = helper.shortenAddress(address)
   var title = yo`
->>>>>>> 50b2c875
     <div class="${css.title} alert alert-secondary p-2">
       <button class="btn ${css.titleExpander}" onclick="${(e) => { toggleClass(e) }}">
         <i class="fas fa-angle-right" aria-hidden="true"></i>
@@ -129,126 +76,33 @@
     </div>
   `
 
-    const close = yo`
+  var close = yo`
     <button
       class="${css.udappClose} p-1 btn btn-secondary"
-      onclick=${() => { instance.remove() }}
+      onclick=${remove}
       title="Remove from the list"
     >
       <i class="${css.closeIcon} fas fa-times" aria-hidden="true"></i>
     </button>`
-    title.querySelector('.btn-group').appendChild(close)
-
-    const contractActionsWrapper = yo`
+  title.querySelector('.btn-group').appendChild(close)
+
+  var contractActionsWrapper = yo`
     <div class="${css.cActionsWrapper}">
     </div>
   `
 
-    instance.appendChild(title)
-    instance.appendChild(contractActionsWrapper)
-
-<<<<<<< HEAD
-    // Add the fallback function
-    const fallback = txHelper.getFallbackInterface(contractABI)
-
-    if (fallback) {
-      contractActionsWrapper.appendChild(this.getCallButton({
-        funABI: fallback,
-        address: address,
-        contractAbi: contractABI,
-        contractName: contractName
-      }))
-    }
-
-    $.each(contractABI, (i, funABI) => {
-      if (funABI.type !== 'function') {
-        return
-      }
-      // @todo getData cannot be used with overloaded functions
-      contractActionsWrapper.appendChild(this.getCallButton({
-        funABI: funABI,
-        address: address,
-        contractAbi: contractABI,
-        contractName: contractName
-      }))
-    })
-
-    return instance
-  }
-
-  getConfirmationCb (modalDialog, confirmDialog) {
-    const confirmationCb = (network, tx, gasEstimation, continueTxExecution, cancelCb) => {
-      if (network.name !== 'Main') {
-        return continueTxExecution(null)
-      }
-      const amount = this.blockchain.fromWei(tx.value, true, 'ether')
-      const content = confirmDialog(tx, amount, gasEstimation, null, this.blockchain.determineGasFees(tx), this.blockchain.determineGasPrice)
-
-      modalDialog('Confirm transaction', content,
-        {
-          label: 'Confirm',
-          fn: () => {
-            this.config.setUnpersistedProperty('doNotShowTransactionConfirmationAgain', content.querySelector('input#confirmsetting').checked)
-            // TODO: check if this is check is still valid given the refactor
-            if (!content.gasPriceStatus) {
-              cancelCb('Given gas price is not correct')
-            } else {
-              const gasPrice = this.blockchain.toWei(content.querySelector('#gasprice').value, 'gwei')
-              continueTxExecution(gasPrice)
-            }
-          }
-        }, {
-          label: 'Cancel',
-          fn: () => {
-            return cancelCb('Transaction canceled by user.')
-          }
-        }
-      )
-    }
-
-    return confirmationCb
-  }
-
-  // TODO this is used by renderInstance when a new instance is displayed.
-  // this returns a DOM element.
-  getCallButton (args) {
-    // args.funABI, args.address [fun only]
-    // args.contractName [constr only]
-    const lookupOnly = args.funABI.stateMutability === 'view' || args.funABI.stateMutability === 'pure' || args.funABI.constant
-
-    const outputOverride = yo`<div class=${css.value}></div>` // show return value
-
-    const clickButton = (valArr, inputsValues) => {
-      let logMsg
-      if (!lookupOnly) {
-        logMsg = `call to ${args.contractName}.${(args.funABI.name) ? args.funABI.name : '(fallback)'}`
-      } else {
-        logMsg = `transact to ${args.contractName}.${(args.funABI.name) ? args.funABI.name : '(fallback)'}`
-      }
-
-      const confirmationCb = this.getConfirmationCb(modalDialog, confirmDialog)
-      const continueCb = (error, continueTxExecution, cancelCb) => {
-        if (error) {
-          const msg = typeof error !== 'string' ? error.message : error
-          modalDialog(
-            'Gas estimation failed',
-            yo`
-            <div>Gas estimation errored with the following message (see below).
-            The transaction execution will likely fail. Do you want to force sending? <br>${msg}</div>
-          `,
-            {
-              label: 'Send Transaction',
-              fn: () => continueTxExecution()
-            },
-            {
-              label: 'Cancel Transaction',
-              fn: () => cancelCb()
-            }
-          )
-        } else {
-          continueTxExecution()
-        }
-=======
+  function remove () {
+    instance.remove()
+    // @TODO perhaps add a callack here to warn the caller that the instance has been removed
+  }
+
+  function toggleClass (e) {
+    $(instance).toggleClass(`${css.hidesub}`)
+    // e.currentTarget.querySelector('i')
+    e.currentTarget.querySelector('i').classList.toggle(`fa-angle-right`)
+    e.currentTarget.querySelector('i').classList.toggle(`fa-angle-down`)
+  }
+
   instance.appendChild(title)
   instance.appendChild(contractActionsWrapper)
 
@@ -305,8 +159,8 @@
     }
 
     setLLIError('')
-    const fallback = self.blockchain.getFallbackInterface(contractABI)
-    const receive = self.blockchain.getReceiveInterface(contractABI)
+    const fallback = txHelper.getFallbackInterface(contractABI)
+    const receive = txHelper.getReceiveInterface(contractABI)
     const args = {
       funABI: fallback || receive,
       address: address,
@@ -336,36 +190,9 @@
       }
       if (!fallback) {
         return setLLIError("'Fallback' function is not defined")
->>>>>>> 50b2c875
-      }
-
-<<<<<<< HEAD
-      const outputCb = (returnValue) => {
-        const decoded = decodeResponseToTreeView(returnValue, args.funABI)
-        outputOverride.innerHTML = ''
-        outputOverride.appendChild(decoded)
-      }
-
-      const promptCb = (okCb, cancelCb) => {
-        modalCustom.promptPassphrase('Passphrase requested', 'Personal mode is enabled. Please provide passphrase of account', '', okCb, cancelCb)
-      }
-
-      const callType = args.funABI.type !== 'fallback' ? inputsValues : ''
-      this.blockchain.runOrCallContractMethod(args.contractName, args.contractAbi, args.funABI, inputsValues, args.address, callType, lookupOnly, logMsg, this.logCallback, outputCb, confirmationCb, continueCb, promptCb)
-    }
-
-    let inputs = ''
-    if (args.funABI.inputs) {
-      inputs = txHelper.inputParametersDeclarationToString(args.funABI.inputs)
-    }
-
-    const multiParamManager = new MultiParamManager(lookupOnly, args.funABI, (valArray, inputsValues, domEl) => {
-      clickButton(valArray, inputsValues, domEl)
-    }, inputs)
-
-    const contractActionsContainer = yo`<div class="${css.contractActionsContainer}" >${multiParamManager.render()}</div>`
-    contractActionsContainer.appendChild(outputOverride)
-=======
+      }
+    }
+
     if (!receive && !fallback) return setLLIError(`Both 'receive' and 'fallback' functions are not defined`)
 
     // we have to put the right function ABI:
@@ -395,11 +222,11 @@
     (valArray, inputsValues) => self.runTransaction(lookupOnly, args, valArray, inputsValues, outputOverride),
     self.blockchain.getInputs(args.funABI)
   )
->>>>>>> 50b2c875
-
-    return contractActionsContainer
-  }
-
+
+  const contractActionsContainer = yo`<div class="${css.contractActionsContainer}" >${multiParamManager.render()}</div>`
+  contractActionsContainer.appendChild(outputOverride)
+
+  return contractActionsContainer
 }
 
 UniversalDAppUI.prototype.runTransaction = function (lookupOnly, args, valArr, inputsValues, outputOverride) {
