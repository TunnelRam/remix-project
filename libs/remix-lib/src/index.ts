import { EventManager } from './eventManager'
import * as uiHelper from './helpers/uiHelper'
import * as compilerHelper from './helpers/compilerHelper'
import * as util from './util'
import { Web3Providers } from './web3Provider/web3Providers'
import { DummyProvider } from './web3Provider/dummyProvider'
import { Web3VmProvider } from './web3Provider/web3VmProvider'
import { Storage } from './storage'
import { EventsDecoder } from './execution/eventsDecoder'
import * as txExecution from './execution/txExecution'
import * as txHelper from './execution/txHelper'
import * as txFormat from './execution/txFormat'
import { TxListener } from './execution/txListener'
import { TxRunner } from './execution/txRunner'
import { LogsManager } from './execution/logsManager'
import { forkAt } from './execution/forkAt'
import * as typeConversion from './execution/typeConversion'
import { TxRunnerVM } from './execution/txRunnerVM'
import { TxRunnerWeb3 } from './execution/txRunnerWeb3'
import * as txResultHelper from './helpers/txResultHelper'
export { ICompilerApi, ConfigurationSettings } from './types/ICompilerApi'

<<<<<<< HEAD
export { ICompilerApi, ConfigurationSettings } from './types/ICompilerApi'

=======
>>>>>>> 0e36c001
const helpers = {
  ui: uiHelper,
  compiler: compilerHelper,
  txResultHelper
}
const vm = {
  Web3Providers: Web3Providers,
  DummyProvider: DummyProvider,
  Web3VMProvider: Web3VmProvider
}
const execution = {
  EventsDecoder: EventsDecoder,
  txExecution: txExecution,
  txHelper: txHelper,
  txFormat: txFormat,
  txListener: TxListener,
  TxRunner: TxRunner,
  TxRunnerWeb3: TxRunnerWeb3,
  TxRunnerVM: TxRunnerVM,
  typeConversion: typeConversion,
  LogsManager,
  forkAt
}
export { EventManager, helpers, vm, Storage, util, execution }<|MERGE_RESOLUTION|>--- conflicted
+++ resolved
@@ -20,11 +20,6 @@
 import * as txResultHelper from './helpers/txResultHelper'
 export { ICompilerApi, ConfigurationSettings } from './types/ICompilerApi'
 
-<<<<<<< HEAD
-export { ICompilerApi, ConfigurationSettings } from './types/ICompilerApi'
-
-=======
->>>>>>> 0e36c001
 const helpers = {
   ui: uiHelper,
   compiler: compilerHelper,
