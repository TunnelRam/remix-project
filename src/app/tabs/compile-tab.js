const yo = require('yo-yo')
const csjs = require('csjs-inject')
const copy = require('clipboard-copy')

const TreeView = require('../ui/TreeView')
const modalDialog = require('../ui/modaldialog')
const copyToClipboard = require('../ui/copy-to-clipboard')
const modalDialogCustom = require('../ui/modal-dialog-custom')
const styleGuide = require('../ui/styles-guide/theme-chooser')
const parseContracts = require('../contract/contractParser')
const publishOnSwarm = require('../contract/publishOnSwarm')
const addTooltip = require('../ui/tooltip')

const styles = styleGuide.chooser()

module.exports = class CompileTab {
  constructor (api = {}, events = {}, opts = {}) {
    const self = this
    self._opts = opts
    self._api = api
    self._events = events
    self._view = {
      el: null,
      autoCompile: null,
      compileButton: null,
      warnCompilationSlow: null,
      compileIcon: null,
      compileContainer: null,
      errorContainer: null,
      contractNames: null,
      contractEl: null
    }
    self.data = {
      hideWarnings: self._opts.config.get('hideWarnings') || false,
      autoCompile: self._opts.config.get('autoCompile'),
      compileTimeout: null,
      contractsDetails: {},
      maxTime: 1000,
      timeout: 300
    }
    self._events.editor.register('contentChanged', scheduleCompilation)
    self._events.editor.register('sessionSwitched', scheduleCompilation)
    function scheduleCompilation () {
      if (!self._opts.config.get('autoCompile')) return
      if (self.data.compileTimeout) window.clearTimeout(self.data.compileTimeout)
      self.data.compileTimeout = window.setTimeout(() => self._api.runCompiler(), self.data.timeout)
    }
    self._events.compiler.register('compilationDuration', function tabHighlighting (speed) {
      if (!self._view.warnCompilationSlow) return
      if (speed > self.data.maxTime) {
        const msg = `Last compilation took ${speed}ms. We suggest to turn off autocompilation.`
        self._view.warnCompilationSlow.setAttribute('title', msg)
        self._view.warnCompilationSlow.style.display = 'inline-block'
      } else {
        self._view.warnCompilationSlow.style.display = 'none'
      }
    })
    self._events.editor.register('contentChanged', function changedFile () {
      if (!self._view.compileIcon) return
      const compileTab = document.querySelector('.compileView') // @TODO: compileView tab
      compileTab.style.color = styles.colors.red // @TODO: compileView tab
      self._view.compileIcon.classList.add(`${css.bouncingIcon}`) // @TODO: compileView tab
    })
    self._events.compiler.register('loadingCompiler', function start () {
      if (!self._view.compileIcon) return
      self._view.compileIcon.classList.add(`${css.spinningIcon}`)
      self._view.warnCompilationSlow.style.display = 'none'
      self._view.compileIcon.setAttribute('title', 'compiler is loading, please wait a few moments.')
    })
    self._events.compiler.register('compilationStarted', function start () {
      if (!self._view.compileIcon) return
      self._view.errorContainer.innerHTML = ''
      self._view.compileIcon.classList.remove(`${css.bouncingIcon}`)
      self._view.compileIcon.classList.add(`${css.spinningIcon}`)
      self._view.compileIcon.setAttribute('title', 'compiling...')
    })
    self._events.compiler.register('compilerLoaded', function loaded () {
      if (!self._view.compileIcon) return
      self._view.compileIcon.classList.remove(`${css.spinningIcon}`)
      self._view.compileIcon.setAttribute('title', '')
    })
    self._events.compiler.register('compilationFinished', function finish (success, data, source) {
      if (self._view.compileIcon) {
        const compileTab = document.querySelector('.compileView')
        compileTab.style.color = styles.colors.black
        self._view.compileIcon.style.color = styles.colors.black
        self._view.compileIcon.classList.remove(`${css.spinningIcon}`)
        self._view.compileIcon.classList.remove(`${css.bouncingIcon}`)
        self._view.compileIcon.setAttribute('title', 'idle')
      }
      // reset the contractMetadata list (used by the publish action)
      self.data.contractsDetails = {}
      // refill the dropdown list
      self._view.contractNames.innerHTML = ''
      if (success) {
        self._view.contractNames.removeAttribute('disabled')
        self._opts.compiler.visitContracts(contract => {
          self.data.contractsDetails[contract.name] = parseContracts(contract.name, contract.object, self._opts.compiler.getSource(contract.file))
          var contractName = yo`<option>${contract.name}</option>`
          self._view.contractNames.appendChild(contractName)
        })
        self._api.resetDapp(self.data.contractsDetails)
      } else {
        self._view.contractNames.setAttribute('disabled', true)
        self._api.resetDapp({})
      }
      // hightlight the tab if error
      if (success) document.querySelector('.compileView').style.color = '' // @TODO: compileView tab
      else document.querySelector('.compileView').style.color = styles.colors.red // @TODO: compileView tab
      // display warning error if any
      var error = false
      if (data['error']) {
        error = true
        self._opts.renderer.error(data['error'].formattedMessage, self._view.errorContainer, {type: data['error'].severity})
      }
      if (data.errors && data.errors.length) {
        error = true
        data.errors.forEach(function (err) {
          if (self._opts.config.get('hideWarnings')) {
            if (err.severity !== 'warning') {
              self._opts.renderer.error(err.formattedMessage, self._view.errorContainer, {type: err.severity})
            }
          } else {
            self._opts.renderer.error(err.formattedMessage, self._view.errorContainer, {type: err.severity})
          }
        })
      }
      if (!error && data.contracts) {
        self._opts.compiler.visitContracts((contract) => {
          self._opts.renderer.error(contract.name, self._view.errorContainer, {type: 'success'})
        })
      }
    })
    self._events.staticAnalysis.register('staticAnaysisWarning', (count) => {
      if (count) {
        const msg = `Static Analysis raised ${count} warning(s) that requires your attention. Click here to show the warning(s).`
        const settings = { type: 'staticAnalysisWarning', click: () => self._api.switchTab('staticanalysisView'), useSpan: true }
        self._opts.renderer.error(msg, self._view.errorContainer, settings)
      }
    })
  }
  render () {
    const self = this
    if (self._view.el) return self._view.el
    self._view.warnCompilationSlow = yo`<i title="Copy Address" style="display:none" class="${css.warnCompilationSlow} fa fa-exclamation-triangle" aria-hidden="true"></i>`
    self._view.compileIcon = yo`<i class="fa fa-refresh ${css.icon}" aria-hidden="true"></i>`
    self._view.compileButton = yo`<div class="${css.compileButton}" onclick=${compile} id="compile" title="Compile source code">${self._view.compileIcon} Start to compile</div>`
    self._view.autoCompile = yo`<input class="${css.autocompile}" onchange=${updateAutoCompile} id="autoCompile" type="checkbox" title="Auto compile">`
    self._view.hideWarningsBox = yo`<input class="${css.autocompile}" onchange=${hideWarnings} id="hideWarningsBox" type="checkbox" title="Hide warnings">`
    if (self.data.autoCompile) self._view.autoCompile.setAttribute('checked', '')
    if (self.data.hideWarnings) self._view.hideWarningsBox.setAttribute('checked', '')
    self._view.compileContainer = yo`
      <div class="${css.compileContainer}">
        <div class="${css.compileButtons}">
          ${self._view.compileButton}
          <div class="${css.autocompileContainer}">
            ${self._view.autoCompile}
            <span class="${css.autocompileText}">Auto compile</span>
          </div>
          ${self._view.warnCompilationSlow}
          <div class=${css.hideWarningsContainer}>
            ${self._view.hideWarningsBox}
            <span class="${css.autocompileText}">Hide warnings</span>
          </div>
        </div>
      </div>`
    self._view.errorContainer = yo`<div class='error'></div>`
    self._view.contractNames = yo`<select class="${css.contractNames}" disabled></select>`
    self._view.contractEl = yo`
      <div class="${css.container}">
        <div class="${css.contractContainer}">
          ${self._view.contractNames}
        </div>
        <div class="${css.contractHelperButtons}">
          <div title="Display Contract Details" class="${css.details}" onclick=${details}>Details</div>
          <div title="Publish on Swarm" class="${css.publish}" onclick=${publish}>Publish on Swarm</div>
          <div title="Copy ABI to clipboard" class="${css.copyButton}" onclick=${copyABI}>
            <i class="${css.copyIcon} fa fa-clipboard" aria-hidden="true"></i> ABI
          </div>
          <div title="Copy Bytecode to clipboard" class="${css.copyButton} ${css.bytecodeButton}" onclick=${copyBytecode}>
            <i class="${css.copyIcon} fa fa-clipboard" aria-hidden="true"></i> Bytecode
          </div>
        </div>
      </div>`
    self._view.el = yo`
      <div class="${css.compileTabView}" id="compileTabView">
        ${self._view.compileContainer}
        ${self._view.contractEl}
        ${self._view.errorContainer}
      </div>`
    const help = {
      'Assembly': 'Assembly opcodes describing the contract including corresponding solidity source code',
      'Opcodes': 'Assembly opcodes describing the contract',
      'Runtime Bytecode': 'Bytecode storing the state and being executed during normal contract call',
      'bytecode': 'Bytecode being executed during contract creation',
      'functionHashes': 'List of declared function and their corresponding hash',
      'gasEstimates': 'Gas estimation for each function call',
      'metadata': 'Contains all informations related to the compilation',
      'metadataHash': 'Hash representing all metadata information',
      'abi': 'ABI: describing all the functions (input/output params, scope, ...)',
      'name': 'Name of the compiled contract',
      'swarmLocation': 'Swarm url where all metadata information can be found (contract needs to be published first)',
      'web3Deploy': 'Copy/paste this code to any JavaScript/Web3 console to deploy this contract'
    }
    function updateAutoCompile (event) { self._opts.config.set('autoCompile', self._view.autoCompile.checked) }
    function compile (event) { self._api.runCompiler() }
<<<<<<< HEAD
    function getContractProperty (property) {
      const select = self._view.contractNames
      if (select.children.length > 0 && select.selectedIndex >= 0) {
        const contractName = select.children[select.selectedIndex].innerHTML
        const contractProperties = self.data.contractsDetails[contractName]
        return contractProperties[property] || null
      }
    }
    function copyContractProperty (property) {
      let content = getContractProperty(property)
      if (!content) {
        addTooltip('No content available for ' + property)
        return
      }

      try {
        if (typeof content !== 'string') {
          content = JSON.stringify(content, null, '\t')
        }
      } catch (e) {}

      copy(content)
      addTooltip('Copied value to clipboard')
    }
    function copyABI () {
      copyContractProperty('abi')
    }
    function copyBytecode () {
      copyContractProperty('bytecode')
=======
    function hideWarnings (event) {
      self._opts.config.set('hideWarnings', self._view.hideWarningsBox.checked)
      self._api.runCompiler()
>>>>>>> 14c22658
    }
    function details () {
      const select = self._view.contractNames
      if (select.children.length > 0 && select.selectedIndex >= 0) {
        const contractName = select.children[select.selectedIndex].innerHTML
        const contractProperties = self.data.contractsDetails[contractName]
        const log = yo`<div class="${css.detailsJSON}"></div>`
        Object.keys(contractProperties).map(propertyName => {
          const copyDetails = yo`<span class="${css.copyDetails}">${copyToClipboard(() => contractProperties[propertyName])}</span>`
          const questionMark = yo`<span class="${css.questionMark}"><i title="${help[propertyName]}" class="fa fa-question-circle" aria-hidden="true"></i></span>`
          log.appendChild(yo`<div class=${css.log}>
            <div class="${css.key}">${propertyName} ${copyDetails} ${questionMark}</div>
            ${insertValue(contractProperties, propertyName)}
          </div>`)
        })
        modalDialog(contractName, log, { label: '' }, { label: 'Close' })
      }
    }
    function insertValue (details, propertyName) {
      var node
      if (propertyName === 'web3Deploy' || propertyName === 'name' || propertyName === 'Assembly') {
        node = yo`<pre>${details[propertyName]}</pre>`
      } else if (propertyName === 'abi' || propertyName === 'metadata') {
        const treeView = new TreeView({
          extractData: function (item, parent, key) {
            var ret = {}
            if (item instanceof Array) {
              ret.children = item.map((item, index) => ({ key: index, value: item }))
              ret.self = ''
            } else if (item instanceof Object) {
              ret.children = Object.keys(item).map((key) => ({key: key, value: item[key]}))
              ret.self = ''
            } else {
              ret.self = item
              ret.children = []
            }
            return ret
          }
        })
        if (details[propertyName] !== '') {
          try {
            node = yo`<div>${treeView.render(typeof details[propertyName] === 'object' ? details[propertyName] : JSON.parse(details[propertyName]))}</div>` // catch in case the parsing fails.
          } catch (e) {
            node = yo`<div>Unable to display "${propertyName}": ${e.message}</div>`
          }
        } else {
          node = yo`<div> - </div>`
        }
      } else {
        node = yo`<div>${JSON.stringify(details[propertyName], null, 4)}</div>`
      }
      return yo`<pre class="${css.value}">${node || ''}</pre>`
    }
    function publish () {
      const selectContractNames = self._view.contractNames
      if (selectContractNames.children.length > 0 && selectContractNames.selectedIndex >= 0) {
        var contract = self.data.contractsDetails[selectContractNames.children[selectContractNames.selectedIndex].innerHTML]
        if (contract.metadata === undefined || contract.metadata.length === 0) {
          modalDialogCustom.alert('This contract does not implement all functions and thus cannot be published.')
        } else {
          publishOnSwarm(contract, self._api, function (err) {
            if (err) {
              try {
                err = JSON.stringify(err)
              } catch (e) {}
              modalDialogCustom.alert(yo`<span>Failed to publish metadata file to swarm, please check the Swarm gateways is available ( swarm-gateways.net ).<br />
              ${err}</span>`)
            } else {
              modalDialogCustom.alert(yo`<span>Metadata published successfully.<br />The Swarm address of the metadata file is available in the contract details.</span>`)
            }
          }, function (item) { // triggered each time there's a new verified publish (means hash correspond)
            self._api.fileProvider('swarm').addReadOnly(item.hash, item.content)
          })
        }
      }
    }
    return self._view.el
  }
}

const css = csjs`
  .compileTabView {
    padding: 2%;
  }
  .contract {
    display: block;
    margin: 3% 0;
  }
  .compileContainer  {
    ${styles.rightPanel.compileTab.box_CompileContainer};
    margin-bottom: 2%;
  }
  .autocompileContainer {
    width: 90px;
    display: flex;
    align-items: center;
  }
  .autocompile {}
  .autocompileTitle {
    font-weight: bold;
    margin: 1% 0;
  }
  .autocompileText {
    margin: 1% 0;
    font-size: 12px;
    overflow: hidden;
    word-break: normal;
    line-height: initial;
  }
  .warnCompilationSlow {
    color: ${styles.rightPanel.compileTab.icon_WarnCompilation_Color};
    margin-left: 1%;
  }
  .compileButtons {
    display: flex;
    align-items: center;
    flex-wrap: wrap;
  }
  .name {
    display: flex;
  }
  .size {
    display: flex;
  }
  .compileButton {
    ${styles.rightPanel.compileTab.button_Compile};
    width: 120px;
    min-width: 110px;
    margin-right: 1%;
    font-size: 12px;
  }
  .container {
    ${styles.rightPanel.compileTab.box_CompileContainer};
    margin: 0;
    margin-bottom: 2%;
  }
  .contractContainer {
    display: flex;
    align-items: center;
    margin-bottom: 2%;
  }
  .contractNames {
    ${styles.rightPanel.compileTab.dropdown_CompileContract};
  }
  .contractHelperButtons {
    display: flex;
    cursor: pointer;
    justify-content: space-between;
    text-align: center;
  }
  .copyButton {
    ${styles.rightPanel.compileTab.button_Details};
    padding: 0 7px;
    min-width: 50px;
    width: auto;
    margin-left: 5px;
  }
  .bytecodeButton {
    min-width: 80px;
  }
  .copyIcon {
    margin-right: 5px;
  }
  .details {
    ${styles.rightPanel.compileTab.button_Details};
  }
  .publish {
    ${styles.rightPanel.compileTab.button_Publish};
    margin-left: 5px;
    margin-right: 5px;
    width: 120px;
  }
  .log {
    ${styles.rightPanel.compileTab.box_CompileContainer};
    display: flex;
    flex-direction: column;
    margin-bottom: 5%;
    overflow: visible;
  }
  .key {
    margin-right: 5px;
    color: ${styles.rightPanel.text_Primary};
    text-transform: uppercase;
    width: 100%;
  }
  .value {
    display: flex;
    width: 100%;
    margin-top: 1.5%;
  }
  .questionMark {
    margin-left: 2%;
    cursor: pointer;
    color: ${styles.rightPanel.icon_Color_TogglePanel};
  }
  .questionMark:hover {
    color: ${styles.rightPanel.icon_HoverColor_TogglePanel};
  }
  .detailsJSON {
    padding: 8px 0;
    background-color: ${styles.rightPanel.modalDialog_BackgroundColor_Primary};
    border: none;
    color: ${styles.rightPanel.modalDialog_text_Secondary};
  }
  .icon {
    margin-right: 3%;
  }
  .spinningIcon {
    margin-right: .3em;
    animation: spin 2s linear infinite;
  }
  .bouncingIcon {
    margin-right: .3em;
    animation: bounce 2s infinite;
  }
  @keyframes spin {
    0% { transform: rotate(0deg); }
    100% { transform: rotate(360deg); }
  }
  @-webkit-keyframes bounce {
    0% {
      margin-bottom: 0;
      color: ${styles.colors.transparent};
    }
    70% {
      margin-bottom: 0;
      color: ${styles.rightPanel.text_Secondary};
    }
    100% {
      margin-bottom: 0;
      color: ${styles.colors.transparent};
    }
  }
`<|MERGE_RESOLUTION|>--- conflicted
+++ resolved
@@ -204,7 +204,6 @@
     }
     function updateAutoCompile (event) { self._opts.config.set('autoCompile', self._view.autoCompile.checked) }
     function compile (event) { self._api.runCompiler() }
-<<<<<<< HEAD
     function getContractProperty (property) {
       const select = self._view.contractNames
       if (select.children.length > 0 && select.selectedIndex >= 0) {
@@ -234,11 +233,10 @@
     }
     function copyBytecode () {
       copyContractProperty('bytecode')
-=======
+    }
     function hideWarnings (event) {
       self._opts.config.set('hideWarnings', self._view.hideWarningsBox.checked)
       self._api.runCompiler()
->>>>>>> 14c22658
     }
     function details () {
       const select = self._view.contractNames
